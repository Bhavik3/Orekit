/* Copyright 2002-2014 CS Systèmes d'Information
 * Licensed to CS Systèmes d'Information (CS) under one or more
 * contributor license agreements.  See the NOTICE file distributed with
 * this work for additional information regarding copyright ownership.
 * CS licenses this file to You under the Apache License, Version 2.0
 * (the "License"); you may not use this file except in compliance with
 * the License.  You may obtain a copy of the License at
 *
 *   http://www.apache.org/licenses/LICENSE-2.0
 *
 * Unless required by applicable law or agreed to in writing, software
 * distributed under the License is distributed on an "AS IS" BASIS,
 * WITHOUT WARRANTIES OR CONDITIONS OF ANY KIND, either express or implied.
 * See the License for the specific language governing permissions and
 * limitations under the License.
 */
package org.orekit.utils;


import java.util.ArrayList;
import java.util.List;
import java.util.Random;

import org.apache.commons.math3.analysis.polynomials.PolynomialFunction;
import org.apache.commons.math3.geometry.euclidean.threed.Vector3D;
import org.apache.commons.math3.util.Pair;
import org.junit.Assert;
import org.junit.Test;
import org.orekit.time.AbsoluteDate;


public class PVCoordinatesTest {

    @Test
    public void testDefaultConstructor() {
        Assert.assertEquals("{P(0.0, 0.0, 0.0), V(0.0, 0.0, 0.0), A(0.0, 0.0, 0.0)}", new PVCoordinates().toString());
    }

    @Test
    public void testLinearConstructors() {
        PVCoordinates pv1 = new PVCoordinates(new Vector3D( 1,  0.1,  10),
                                              new Vector3D(-1, -0.1, -10));
        PVCoordinates pv2 = new PVCoordinates(new Vector3D( 2,  0.2,  20),
                                              new Vector3D(-2, -0.2, -20));
        PVCoordinates pv3 = new PVCoordinates(new Vector3D( 3,  0.3,  30),
                                              new Vector3D(-3, -0.3, -30));
        PVCoordinates pv4 = new PVCoordinates(new Vector3D( 4,  0.4,  40),
                                              new Vector3D(-4, -0.4, -40));
        checkPV(pv4, new PVCoordinates(4, pv1), 1.0e-15);
        checkPV(pv2, new PVCoordinates(pv1, pv3), 1.0e-15);
        checkPV(pv3, new PVCoordinates(1, pv1, 1, pv2), 1.0e-15);
        checkPV(new PVCoordinates(2, pv4), new PVCoordinates(3, pv1, 1, pv2, 1, pv3), 1.0e-15);
        checkPV(new PVCoordinates(3, pv3), new PVCoordinates(3, pv1, 1, pv2, 1, pv4), 1.0e-15);
        checkPV(new PVCoordinates(5, pv4), new PVCoordinates(4, pv1, 3, pv2, 2, pv3, 1, pv4), 1.0e-15);
    }

    @Test
    public void testShift() {
        Vector3D p1 = new Vector3D( 1,  0.1,  10);
        Vector3D p2 = new Vector3D( 2,  0.2,  20);
        Vector3D v  = new Vector3D(-1, -0.1, -10);
        checkPV(new PVCoordinates(p2, v), new PVCoordinates(p1, v).shiftedBy(-1.0), 1.0e-15);
        Assert.assertEquals(0.0, PVCoordinates.estimateVelocity(p1, p2, -1.0).subtract(v).getNorm(), 1.0e-15);
    }

    @Test
    public void testToString() {
        PVCoordinates pv =
            new PVCoordinates(new Vector3D( 1,  0.1,  10), new Vector3D(-1, -0.1, -10));
        Assert.assertEquals("{P(1.0, 0.1, 10.0), V(-1.0, -0.1, -10.0), A(0.0, 0.0, 0.0)}", pv.toString());
    }

    @Test
    @Deprecated // to be removed when PVCoordinates.interpolate is removed
    public void testInterpolatePolynomialPV() {
        Random random = new Random(0xae7771c9933407bdl);
        AbsoluteDate t0 = AbsoluteDate.J2000_EPOCH;
        for (int i = 0; i < 20; ++i) {

            PolynomialFunction px       = randomPolynomial(5, random);
            PolynomialFunction py       = randomPolynomial(5, random);
            PolynomialFunction pz       = randomPolynomial(5, random);
            PolynomialFunction pxDot    = px.polynomialDerivative();
            PolynomialFunction pyDot    = py.polynomialDerivative();
            PolynomialFunction pzDot    = pz.polynomialDerivative();
            PolynomialFunction pxDotDot = pxDot.polynomialDerivative();
            PolynomialFunction pyDotDot = pyDot.polynomialDerivative();
            PolynomialFunction pzDotDot = pzDot.polynomialDerivative();

            List<Pair<AbsoluteDate, PVCoordinates>> sample = new ArrayList<Pair<AbsoluteDate,PVCoordinates>>();
            for (double dt : new double[] { 0.0, 0.5, 1.0 }) {
                Vector3D position     = new Vector3D(px.value(dt), py.value(dt), pz.value(dt));
                Vector3D velocity     = new Vector3D(pxDot.value(dt), pyDot.value(dt), pzDot.value(dt));
                Vector3D acceleration = new Vector3D(pxDotDot.value(dt), pyDotDot.value(dt), pzDotDot.value(dt));
                sample.add(new Pair<AbsoluteDate, PVCoordinates>(t0.shiftedBy(dt),
                                                                 new PVCoordinates(position, velocity, acceleration)));
            }

            for (double dt = 0; dt < 1.0; dt += 0.01) {
                PVCoordinates interpolated =
                        PVCoordinates.interpolate(t0.shiftedBy(dt),
                                                  PVASampleFilter.SAMPLE_PVA,
                                                  sample);
                Vector3D p = interpolated.getPosition();
                Vector3D v = interpolated.getVelocity();
                Vector3D a = interpolated.getAcceleration();
                Assert.assertEquals(px.value(dt),       p.getX(), 1.0e-15 * p.getNorm());
                Assert.assertEquals(py.value(dt),       p.getY(), 1.0e-15 * p.getNorm());
                Assert.assertEquals(pz.value(dt),       p.getZ(), 1.0e-15 * p.getNorm());
                Assert.assertEquals(pxDot.value(dt),    v.getX(), 1.0e-15 * v.getNorm());
                Assert.assertEquals(pyDot.value(dt),    v.getY(), 1.0e-15 * v.getNorm());
                Assert.assertEquals(pzDot.value(dt),    v.getZ(), 1.0e-15 * v.getNorm());
                Assert.assertEquals(pxDotDot.value(dt), a.getX(), 7.0e-15 * a.getNorm());
                Assert.assertEquals(pyDotDot.value(dt), a.getY(), 7.0e-15 * a.getNorm());
                Assert.assertEquals(pzDotDot.value(dt), a.getZ(), 7.0e-15 * a.getNorm());
            }

        }
    }

    @Test
<<<<<<< HEAD
    public void testInterpolatePolynomialPositionOnly() {
        Random random = new Random(0x88740a12e4299003l);
        AbsoluteDate t0 = AbsoluteDate.J2000_EPOCH;
        for (int i = 0; i < 20; ++i) {

            PolynomialFunction px    = randomPolynomial(5, random);
            PolynomialFunction py    = randomPolynomial(5, random);
            PolynomialFunction pz    = randomPolynomial(5, random);
            PolynomialFunction pxDot = px.polynomialDerivative();
            PolynomialFunction pyDot = py.polynomialDerivative();
            PolynomialFunction pzDot = pz.polynomialDerivative();

            List<Pair<AbsoluteDate, PVCoordinates>> sample = new ArrayList<Pair<AbsoluteDate,PVCoordinates>>();
            for (double dt : new double[] { 0.0, 0.2, 0.4, 0.6, 0.8, 1.0 }) {
                Vector3D position = new Vector3D(px.value(dt), py.value(dt), pz.value(dt));
                sample.add(new Pair<AbsoluteDate, PVCoordinates>(t0.shiftedBy(dt), new PVCoordinates(position, Vector3D.ZERO)));
            }

            for (double dt = 0; dt < 1.0; dt += 0.01) {
                PVCoordinates interpolated =
                        PVCoordinates.interpolate(t0.shiftedBy(dt),
                                                  PVASampleFilter.SAMPLE_P,
                                                  sample);
                Vector3D p = interpolated.getPosition();
                Vector3D v = interpolated.getVelocity();
                Assert.assertEquals(px.value(dt),    p.getX(), 1.0e-14 * p.getNorm());
                Assert.assertEquals(py.value(dt),    p.getY(), 1.0e-14 * p.getNorm());
                Assert.assertEquals(pz.value(dt),    p.getZ(), 1.0e-14 * p.getNorm());
                Assert.assertEquals(pxDot.value(dt), v.getX(), 1.0e-14 * v.getNorm());
                Assert.assertEquals(pyDot.value(dt), v.getY(), 1.0e-14 * v.getNorm());
                Assert.assertEquals(pzDot.value(dt), v.getZ(), 1.0e-14 * v.getNorm());
            }

        }
    }

    @Test
    public void testInterpolateNonPolynomial() {
        AbsoluteDate t0 = AbsoluteDate.J2000_EPOCH;

            List<Pair<AbsoluteDate, PVCoordinates>> sample = new ArrayList<Pair<AbsoluteDate,PVCoordinates>>();
            for (double dt : new double[] { 0.0, 0.5, 1.0 }) {
                Vector3D position     = new Vector3D( FastMath.cos(dt),  FastMath.sin(dt), 0.0);
                Vector3D velocity     = new Vector3D(-FastMath.sin(dt),  FastMath.cos(dt), 0.0);
                Vector3D acceleration = new Vector3D(-FastMath.cos(dt), -FastMath.sin(dt), 0.0);
                sample.add(new Pair<AbsoluteDate, PVCoordinates>(t0.shiftedBy(dt),
                                                                 new PVCoordinates(position, velocity, acceleration)));
            }

            for (double dt = 0; dt < 1.0; dt += 0.01) {
                PVCoordinates interpolated =
                        PVCoordinates.interpolate(t0.shiftedBy(dt),
                                                  PVASampleFilter.SAMPLE_PVA,
                                                  sample);
                Vector3D p = interpolated.getPosition();
                Vector3D v = interpolated.getVelocity();
                Vector3D a = interpolated.getAcceleration();
                Assert.assertEquals(FastMath.cos(dt),    p.getX(), 3.0e-10 * p.getNorm());
                Assert.assertEquals(FastMath.sin(dt),    p.getY(), 3.0e-10 * p.getNorm());
                Assert.assertEquals(0,                   p.getZ(), 3.0e-10 * p.getNorm());
                Assert.assertEquals(-FastMath.sin(dt),   v.getX(), 3.0e-9 * v.getNorm());
                Assert.assertEquals( FastMath.cos(dt),   v.getY(), 3.0e-9 * v.getNorm());
                Assert.assertEquals(0,                   v.getZ(), 3.0e-9 * v.getNorm());
                Assert.assertEquals(-FastMath.cos(dt),   a.getX(), 4.0e-8 * a.getNorm());
                Assert.assertEquals(-FastMath.sin(dt),   a.getY(), 4.0e-8 * a.getNorm());
                Assert.assertEquals(0,                   a.getZ(), 4.0e-8 * a.getNorm());
            }

    }

    @Test
=======
>>>>>>> 8aa5a0f9
    public void testGetMomentum() {
        //setup
        Vector3D p = new Vector3D(1, -2, 3);
        Vector3D v = new Vector3D(-9, 8, -7);

        //action + verify
        Assert.assertEquals(new PVCoordinates(p, v).getMomentum(), p.crossProduct(v));
        //check simple cases
        Assert.assertEquals(
                new PVCoordinates(Vector3D.PLUS_I, Vector3D.MINUS_I).getMomentum(),
                Vector3D.ZERO);
        Assert.assertEquals(
                new PVCoordinates(Vector3D.PLUS_I, Vector3D.PLUS_J).getMomentum(),
                Vector3D.PLUS_K);
    }

    @Test
    public void testGetAngularVelocity() {
        //setup
        Vector3D p = new Vector3D(1, -2, 3);
        Vector3D v = new Vector3D(-9, 8, -7);

        //action + verify
        Assert.assertEquals(
                new PVCoordinates(p, v).getAngularVelocity(),
                p.crossProduct(v).scalarMultiply(1.0 / p.getNormSq()));
        //check extra simple cases
        Assert.assertEquals(
                new PVCoordinates(Vector3D.PLUS_I, Vector3D.MINUS_I).getAngularVelocity(),
                Vector3D.ZERO);
        Assert.assertEquals(
                new PVCoordinates(new Vector3D(2, 0, 0), Vector3D.PLUS_J).getAngularVelocity(),
                Vector3D.PLUS_K.scalarMultiply(0.5));
    }

    private PolynomialFunction randomPolynomial(int degree, Random random) {
        double[] coeff = new double[ 1 + degree];
        for (int j = 0; j < degree; ++j) {
            coeff[j] = random.nextDouble();
        }
        return new PolynomialFunction(coeff);
    }

    private void checkPV(PVCoordinates expected, PVCoordinates real, double epsilon) {
        Assert.assertEquals(expected.getPosition().getX(), real.getPosition().getX(), epsilon);
        Assert.assertEquals(expected.getPosition().getY(), real.getPosition().getY(), epsilon);
        Assert.assertEquals(expected.getPosition().getZ(), real.getPosition().getZ(), epsilon);
        Assert.assertEquals(expected.getVelocity().getX(), real.getVelocity().getX(), epsilon);
        Assert.assertEquals(expected.getVelocity().getY(), real.getVelocity().getY(), epsilon);
        Assert.assertEquals(expected.getVelocity().getZ(), real.getVelocity().getZ(), epsilon);
    }

}<|MERGE_RESOLUTION|>--- conflicted
+++ resolved
@@ -91,16 +91,12 @@
             for (double dt : new double[] { 0.0, 0.5, 1.0 }) {
                 Vector3D position     = new Vector3D(px.value(dt), py.value(dt), pz.value(dt));
                 Vector3D velocity     = new Vector3D(pxDot.value(dt), pyDot.value(dt), pzDot.value(dt));
-                Vector3D acceleration = new Vector3D(pxDotDot.value(dt), pyDotDot.value(dt), pzDotDot.value(dt));
                 sample.add(new Pair<AbsoluteDate, PVCoordinates>(t0.shiftedBy(dt),
-                                                                 new PVCoordinates(position, velocity, acceleration)));
+                                                                 new PVCoordinates(position, velocity, Vector3D.ZERO)));
             }
 
             for (double dt = 0; dt < 1.0; dt += 0.01) {
-                PVCoordinates interpolated =
-                        PVCoordinates.interpolate(t0.shiftedBy(dt),
-                                                  PVASampleFilter.SAMPLE_PVA,
-                                                  sample);
+                PVCoordinates interpolated = PVCoordinates.interpolate(t0.shiftedBy(dt), true, sample);
                 Vector3D p = interpolated.getPosition();
                 Vector3D v = interpolated.getVelocity();
                 Vector3D a = interpolated.getAcceleration();
@@ -110,89 +106,15 @@
                 Assert.assertEquals(pxDot.value(dt),    v.getX(), 1.0e-15 * v.getNorm());
                 Assert.assertEquals(pyDot.value(dt),    v.getY(), 1.0e-15 * v.getNorm());
                 Assert.assertEquals(pzDot.value(dt),    v.getZ(), 1.0e-15 * v.getNorm());
-                Assert.assertEquals(pxDotDot.value(dt), a.getX(), 7.0e-15 * a.getNorm());
-                Assert.assertEquals(pyDotDot.value(dt), a.getY(), 7.0e-15 * a.getNorm());
-                Assert.assertEquals(pzDotDot.value(dt), a.getZ(), 7.0e-15 * a.getNorm());
+                Assert.assertEquals(pxDotDot.value(dt), a.getX(), 1.0e-14 * a.getNorm());
+                Assert.assertEquals(pyDotDot.value(dt), a.getY(), 1.0e-14 * a.getNorm());
+                Assert.assertEquals(pzDotDot.value(dt), a.getZ(), 1.0e-14 * a.getNorm());
             }
 
         }
     }
 
     @Test
-<<<<<<< HEAD
-    public void testInterpolatePolynomialPositionOnly() {
-        Random random = new Random(0x88740a12e4299003l);
-        AbsoluteDate t0 = AbsoluteDate.J2000_EPOCH;
-        for (int i = 0; i < 20; ++i) {
-
-            PolynomialFunction px    = randomPolynomial(5, random);
-            PolynomialFunction py    = randomPolynomial(5, random);
-            PolynomialFunction pz    = randomPolynomial(5, random);
-            PolynomialFunction pxDot = px.polynomialDerivative();
-            PolynomialFunction pyDot = py.polynomialDerivative();
-            PolynomialFunction pzDot = pz.polynomialDerivative();
-
-            List<Pair<AbsoluteDate, PVCoordinates>> sample = new ArrayList<Pair<AbsoluteDate,PVCoordinates>>();
-            for (double dt : new double[] { 0.0, 0.2, 0.4, 0.6, 0.8, 1.0 }) {
-                Vector3D position = new Vector3D(px.value(dt), py.value(dt), pz.value(dt));
-                sample.add(new Pair<AbsoluteDate, PVCoordinates>(t0.shiftedBy(dt), new PVCoordinates(position, Vector3D.ZERO)));
-            }
-
-            for (double dt = 0; dt < 1.0; dt += 0.01) {
-                PVCoordinates interpolated =
-                        PVCoordinates.interpolate(t0.shiftedBy(dt),
-                                                  PVASampleFilter.SAMPLE_P,
-                                                  sample);
-                Vector3D p = interpolated.getPosition();
-                Vector3D v = interpolated.getVelocity();
-                Assert.assertEquals(px.value(dt),    p.getX(), 1.0e-14 * p.getNorm());
-                Assert.assertEquals(py.value(dt),    p.getY(), 1.0e-14 * p.getNorm());
-                Assert.assertEquals(pz.value(dt),    p.getZ(), 1.0e-14 * p.getNorm());
-                Assert.assertEquals(pxDot.value(dt), v.getX(), 1.0e-14 * v.getNorm());
-                Assert.assertEquals(pyDot.value(dt), v.getY(), 1.0e-14 * v.getNorm());
-                Assert.assertEquals(pzDot.value(dt), v.getZ(), 1.0e-14 * v.getNorm());
-            }
-
-        }
-    }
-
-    @Test
-    public void testInterpolateNonPolynomial() {
-        AbsoluteDate t0 = AbsoluteDate.J2000_EPOCH;
-
-            List<Pair<AbsoluteDate, PVCoordinates>> sample = new ArrayList<Pair<AbsoluteDate,PVCoordinates>>();
-            for (double dt : new double[] { 0.0, 0.5, 1.0 }) {
-                Vector3D position     = new Vector3D( FastMath.cos(dt),  FastMath.sin(dt), 0.0);
-                Vector3D velocity     = new Vector3D(-FastMath.sin(dt),  FastMath.cos(dt), 0.0);
-                Vector3D acceleration = new Vector3D(-FastMath.cos(dt), -FastMath.sin(dt), 0.0);
-                sample.add(new Pair<AbsoluteDate, PVCoordinates>(t0.shiftedBy(dt),
-                                                                 new PVCoordinates(position, velocity, acceleration)));
-            }
-
-            for (double dt = 0; dt < 1.0; dt += 0.01) {
-                PVCoordinates interpolated =
-                        PVCoordinates.interpolate(t0.shiftedBy(dt),
-                                                  PVASampleFilter.SAMPLE_PVA,
-                                                  sample);
-                Vector3D p = interpolated.getPosition();
-                Vector3D v = interpolated.getVelocity();
-                Vector3D a = interpolated.getAcceleration();
-                Assert.assertEquals(FastMath.cos(dt),    p.getX(), 3.0e-10 * p.getNorm());
-                Assert.assertEquals(FastMath.sin(dt),    p.getY(), 3.0e-10 * p.getNorm());
-                Assert.assertEquals(0,                   p.getZ(), 3.0e-10 * p.getNorm());
-                Assert.assertEquals(-FastMath.sin(dt),   v.getX(), 3.0e-9 * v.getNorm());
-                Assert.assertEquals( FastMath.cos(dt),   v.getY(), 3.0e-9 * v.getNorm());
-                Assert.assertEquals(0,                   v.getZ(), 3.0e-9 * v.getNorm());
-                Assert.assertEquals(-FastMath.cos(dt),   a.getX(), 4.0e-8 * a.getNorm());
-                Assert.assertEquals(-FastMath.sin(dt),   a.getY(), 4.0e-8 * a.getNorm());
-                Assert.assertEquals(0,                   a.getZ(), 4.0e-8 * a.getNorm());
-            }
-
-    }
-
-    @Test
-=======
->>>>>>> 8aa5a0f9
     public void testGetMomentum() {
         //setup
         Vector3D p = new Vector3D(1, -2, 3);
