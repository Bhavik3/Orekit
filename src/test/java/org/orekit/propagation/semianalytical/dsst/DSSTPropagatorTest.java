--- conflicted
+++ resolved
@@ -181,74 +181,7 @@
         Assert.assertEquals(0.0028257, propagated.getI(), 1.0e-6);
     }
 
-<<<<<<< HEAD
-=======
-    // @Test
-    // public void testPropagationWithCentralBody2() throws OrekitException, IOException,
-    // ParseException {
-    //
-    // // DSST Propagation with no force (reference Keplerian motion)
-    // final double tMax = 86400.;
-    // final double step = 1000.;
-    // // PVCoordinates pv = propaDSST.propagate(initDate.shiftedBy(dt)).getPVCoordinates();
-    //
-    // // Central Body Force Model
-    // PotentialCoefficientsProvider provider = GravityFieldFactory.getPotentialProvider();
-    // double[][] CnmUnNormalized = provider.getC(2, 2, false);
-    // double[][] SnmUnNormalized = provider.getS(2, 2, false);
-    //
-    // double[][] Cnm = provider.getC(2, 2, true);
-    // double[][] Snm = provider.getS(2, 2, true);
-    //
-    // DSSTForceModel force = new DSSTCentralBody(Constants.WGS84_EARTH_EQUATORIAL_RADIUS, Cnm, Snm,
-    // null, 1e-4);
-    //
-    // ForceModel nForce = new CunninghamAttractionModel(FramesFactory.getITRF2005(),
-    // Constants.WGS84_EARTH_EQUATORIAL_RADIUS, mu, CnmUnNormalized, SnmUnNormalized);
-    //
-    // // Define initial state
-    // Orbit orbit = OrbitFactory.getHeliosynchronousOrbit(800000.,
-    // 1e-4, Math.PI / 2., 0., Math.PI / 2.,
-    // PositionAngle.MEAN,
-    // provider.getMu());
-    // SpacecraftState state = new SpacecraftState(orbit);
-    //
-    // setDSSTProp(state);
-    // propaDSST.addForceModel(force);
-    //
-    // // Numerical Propagation
-    // setNumProp(initialState);
-    // numProp.addForceModel(nForce);
-    //
-    // AbsoluteDate current = initialState.getDate();
-    //
-    // while (current.compareTo(initialState.getDate().shiftedBy(tMax)) < 0) {
-    // current = current.shiftedBy(step);
-    // PVCoordinates pvd = propaDSST.propagate(current).getPVCoordinates();
-    // PVCoordinates pvn = numProp.propagate(current).getPVCoordinates();
-    // KeplerianOrbit orbNum = new KeplerianOrbit(pvn, FramesFactory.getEME2000(), current, mu);
-    // KeplerianOrbit orbDsst = new KeplerianOrbit(pvd, FramesFactory.getEME2000(), current, mu);
-    // // Anomaly
-    // final double anNum = orbNum.getAnomaly(PositionAngle.TRUE);
-    // final double anDsst = orbDsst.getAnomaly(PositionAngle.TRUE);
-    //
-    // printShift(anNum, anDsst);
-    //
-    // }
-    // }
-
-    // private void printShift(double val1, double val2) {
-    // System.out.println(val1 + "  " + val2 + "  " + Math.abs(val1 - val2));
-    // }
-
-   
->>>>>>> b767f6a9
-    /**
-     * 
-     * @throws Exception
-     */
-    @Test
-<<<<<<< HEAD
+    @Test
     public void testGeneratingMeanOrbit() throws Exception {
         // SpacecraftState state = getLEOrbit();
         SpacecraftState state = new SpacecraftState(OrbitFactory.getHeliosynchronousOrbit(provider.getAe(), 800000, 1e-3, 0, Math.PI / 2d, Math.PI, provider.getMu(), FramesFactory.getGCRF(), AbsoluteDate.J2000_EPOCH));
@@ -263,10 +196,27 @@
         CnmNotNorm[1][0] = 0d;
 
         DSSTForceModel force = new DSSTCentralBody(ae, mu, CnmNotNorm, CnmNotNorm, null, 1e-4);
-=======
+        ForceModel nForce = new CunninghamAttractionModel(FramesFactory.getITRF2005(), ae, mu, CnmNotNorm, SnmNotNorm);
+
+        // DSST Propagation
+        propaDSST.resetInitialState(initialState);
+        propaDSST.addForceModel(force);
+
+        // Numerical Propagation
+        setNumProp(initialState);
+        numProp.addForceModel(nForce);
+
+        SpacecraftState[] orbits = OrbitFactory.getMeanOrbitFromOsculating(numProp, 2*86400, 28, 1);
+        SpacecraftState mean = orbits[0];
+        SpacecraftState oscu = orbits[1];
+        System.out.println(mean.getDate() + " " + mean.getOrbit());
+        System.out.println(oscu.getDate() + " " + oscu.getOrbit());
+
+    }
+
+    @Test
     public void testPropagationWithCentralBody() throws Exception {
         final double dt = 365*86400.;
-        final int printStep = 1000;
         boolean printPV = true;
         boolean meanOrbit = false;
         
@@ -281,7 +231,6 @@
         
 
         DSSTForceModel force = new DSSTCentralBody(ae, mu,CnmNotNorm, CnmNotNorm, listCouple, 1e-4);
->>>>>>> b767f6a9
         ForceModel nForce = new CunninghamAttractionModel(FramesFactory.getITRF2005(), ae, mu, CnmNotNorm, SnmNotNorm);
         
 //        SpacecraftState orbitOsc = new SpacecraftState(OrbitFactory.getHeliosynchronousOrbit(provider.getAe(), 800000, 1e-3, 0, Math.PI / 2d, Math.PI, provider.getMu(), FramesFactory.getGCRF(), AbsoluteDate.J2000_EPOCH));
@@ -317,31 +266,16 @@
 //        PVCoordinates pv = finalState0.getPVCoordinates();
 
 
-<<<<<<< HEAD
-//        double[][] Cnm = provider.getC(2, 0, true);
-//        double[][] Snm = provider.getS(2, 0, true);
-
-        DSSTForceModel force = new DSSTCentralBody(ae, mu,CnmNotNorm, CnmNotNorm, null, 1e-4);
-        ForceModel nForce = new CunninghamAttractionModel(FramesFactory.getITRF2005(), ae, mu, CnmNotNorm, SnmNotNorm);
-=======
->>>>>>> b767f6a9
 
         // DSST Propagation
         propaDSST.resetInitialState(initialState);
         propaDSST.addForceModel(force);
-<<<<<<< HEAD
         if (printPV){
-            propaDSST.setMasterMode(100., new PrintStepHandler(new String("./"), new String("CentralBody_DSST_PV"), PrintStepHandler.PrintEnum.PV, format));
+            propaDSST.setMasterMode(100., new PrintStepHandler(new String("./"), new String("CentralBody_DSST_PV"), PrintStepHandler.PrintEnum.PV, format, initialState.getDate()));
         } else {
-            propaDSST.setMasterMode(100., new PrintStepHandler(new String("./"), new String("CentralBody_DSST_equinoxial"), PrintStepHandler.PrintEnum.EQUINOCIAL, format));
-=======
-        if (printPV) {
-            propaDSST.setMasterMode(printStep, new PrintStepHandler(new String("D:/rdicosta/EUMETSAT/DSSTvalidation/CentralBody/"), new String("CentralBody_DSST_PV"), PrintStepHandler.PrintEnum.PV, format, initDate));
-        } else {
-            propaDSST.setMasterMode(printStep, new PrintStepHandler(new String("D:/rdicosta/EUMETSAT/DSSTvalidation/CentralBody/"), new String("CentralBody_DSST_equinoxial"), PrintStepHandler.PrintEnum.EQUINOCIAL, format, initDate));
->>>>>>> b767f6a9
-        }
-        
+            propaDSST.setMasterMode(100., new PrintStepHandler(new String("./"), new String("CentralBody_DSST_equinoxial"), PrintStepHandler.PrintEnum.EQUINOCIAL, format, initialState.getDate()));
+        }
+
         double dsstStart = System.currentTimeMillis();
         SpacecraftState finalStateDSST = propaDSST.propagate(initDate.shiftedBy(dt));
         double dsstEnd = System.currentTimeMillis();
@@ -357,17 +291,10 @@
             setNumProp(orbitOsc);
         }
         numProp.addForceModel(nForce);
-<<<<<<< HEAD
         if (printPV){
-            numProp.setMasterMode(100., new PrintStepHandler(new String("./"), new String("CentralBody_NUM_PV"),  PrintStepHandler.PrintEnum.PV, format));
+            numProp.setMasterMode(100., new PrintStepHandler(new String("./"), new String("CentralBody_NUM_PV"),  PrintStepHandler.PrintEnum.PV, format, initialState.getDate()));
         } else {
-            numProp.setMasterMode(100., new PrintStepHandler(new String("./"), new String("CentralBody_NUM_equinoxial"), PrintStepHandler.PrintEnum.EQUINOCIAL, format));
-=======
-        if (printPV) {
-            numProp.setMasterMode(printStep, new PrintStepHandler(new String("D:/rdicosta/EUMETSAT/DSSTvalidation/CentralBody/"), new String("CentralBody_NUM_PV"), PrintStepHandler.PrintEnum.PV, format, initDate));
-        } else {
-            numProp.setMasterMode(printStep, new PrintStepHandler(new String("D:/rdicosta/EUMETSAT/DSSTvalidation/CentralBody/"), new String("CentralBody_NUM_equinoxial"), PrintStepHandler.PrintEnum.EQUINOCIAL, format, initDate));
->>>>>>> b767f6a9
+            numProp.setMasterMode(100., new PrintStepHandler(new String("./"), new String("CentralBody_NUM_equinoxial"), PrintStepHandler.PrintEnum.EQUINOCIAL, format, initialState.getDate()));
         }
         
         double NUMStart = System.currentTimeMillis();
@@ -378,7 +305,6 @@
 
         PVCoordinates pvn = finalStateNum.getPVCoordinates();
 
-<<<<<<< HEAD
 //        System.out.println((pv.getPosition().getX() - pvd.getPosition().getX()) + " "
 //                + (pv.getPosition().getX() - pvn.getPosition().getX()) + " "
 //                + (pvn.getPosition().getX() - pvd.getPosition().getX()));
@@ -398,12 +324,6 @@
 //                + (pv.getVelocity().getZ() - pvn.getVelocity().getZ())+ " "
 //                + (pvn.getVelocity().getZ() - pvd.getVelocity().getZ()));
 
-        Assert.assertEquals(pv.getPosition().getX(), pvd.getPosition().getX(),  750000.0);
-        Assert.assertEquals(pv.getPosition().getY(), pvd.getPosition().getY(), 7000000.0);
-        Assert.assertEquals(pv.getPosition().getZ(), pvd.getPosition().getZ(), 9000000.0);
-        Assert.assertEquals(pv.getVelocity().getX(), pvd.getVelocity().getX(),  1400.0);
-        Assert.assertEquals(pv.getVelocity().getY(), pvd.getVelocity().getY(),  9500.0);
-        Assert.assertEquals(pv.getVelocity().getZ(), pvd.getVelocity().getZ(),  7200.0);
 
         Assert.assertEquals(pvn.getPosition().getX(), pvd.getPosition().getX(),   200000.0);
         Assert.assertEquals(pvn.getPosition().getY(), pvd.getPosition().getY(), 12000000.0);
@@ -411,40 +331,6 @@
         Assert.assertEquals(pvn.getVelocity().getX(), pvd.getVelocity().getX(),  2500.0);
         Assert.assertEquals(pvn.getVelocity().getY(), pvd.getVelocity().getY(),  8000.0);
         Assert.assertEquals(pvn.getVelocity().getZ(), pvd.getVelocity().getZ(), 12000.0);
-=======
-        // System.out.println((pv.getPosition().getX() - pvd.getPosition().getX()) + " "
-        // + (pv.getPosition().getX() - pvn.getPosition().getX()) + " "
-        // + (pvn.getPosition().getX() - pvd.getPosition().getX()));
-        // System.out.println((pv.getPosition().getY() - pvd.getPosition().getY()) + " "
-        // + (pv.getPosition().getY() - pvn.getPosition().getY()) + " "
-        // + (pvn.getPosition().getY() - pvd.getPosition().getY()));
-        // System.out.println((pv.getPosition().getZ() - pvd.getPosition().getZ()) + " "
-        // + (pv.getPosition().getZ() - pvn.getPosition().getZ()) + " "
-        // + (pvn.getPosition().getZ() - pvd.getPosition().getZ()));
-        // System.out.println((pv.getVelocity().getX() - pvd.getVelocity().getX()) + " "
-        // + (pv.getVelocity().getX() - pvn.getVelocity().getX()) + " "
-        // + (pvn.getVelocity().getX() - pvd.getVelocity().getX()));
-        // System.out.println((pv.getVelocity().getY() - pvd.getVelocity().getY()) + " "
-        // + (pv.getVelocity().getY() - pvn.getVelocity().getY()) + " "
-        // + (pvn.getVelocity().getY() - pvd.getVelocity().getY()));
-        // System.out.println((pv.getVelocity().getZ() - pvd.getVelocity().getZ()) + " "
-        // + (pv.getVelocity().getZ() - pvn.getVelocity().getZ())+ " "
-        // + (pvn.getVelocity().getZ() - pvd.getVelocity().getZ()));
-
-//        Assert.assertEquals(pv.getPosition().getX(), pvd.getPosition().getX(), 1100.0);
-//        Assert.assertEquals(pv.getPosition().getY(), pvd.getPosition().getY(), 9000.0);
-//        Assert.assertEquals(pv.getPosition().getZ(), pvd.getPosition().getZ(), 20.0);
-//        Assert.assertEquals(pv.getVelocity().getX(), pvd.getVelocity().getX(), 1.0);
-//        Assert.assertEquals(pv.getVelocity().getY(), pvd.getVelocity().getY(), 0.1);
-//        Assert.assertEquals(pv.getVelocity().getZ(), pvd.getVelocity().getZ(), 5.e-3);
-
-        Assert.assertEquals(pvn.getPosition().getX(), pvd.getPosition().getX(), 1200.);
-        Assert.assertEquals(pvn.getPosition().getY(), pvd.getPosition().getY(), 11000.);
-        Assert.assertEquals(pvn.getPosition().getZ(), pvd.getPosition().getZ(), 23.);
-        Assert.assertEquals(pvn.getVelocity().getX(), pvd.getVelocity().getX(), 1.0);
-        Assert.assertEquals(pvn.getVelocity().getY(), pvd.getVelocity().getY(), 0.11);
-        Assert.assertEquals(pvn.getVelocity().getZ(), pvd.getVelocity().getZ(), 5.e-3);
->>>>>>> b767f6a9
     }
 
     @Test
@@ -467,15 +353,9 @@
         propaDSST.resetInitialState(initialState);
         propaDSST.addForceModel(force);
         if (printPV) {
-<<<<<<< HEAD
-            propaDSST.setMasterMode(100., new PrintStepHandler(new String("./"), new String("ThirdBody_DSST_PV"), PrintStepHandler.PrintEnum.PV, format));
+            propaDSST.setMasterMode(100., new PrintStepHandler(new String("./"), new String("ThirdBody_DSST_PV"), PrintStepHandler.PrintEnum.PV, format, initialState.getDate()));
         } else {
-            propaDSST.setMasterMode(100., new PrintStepHandler(new String("./"), new String("ThirdBody_DSST_equinoxial"), PrintStepHandler.PrintEnum.EQUINOCIAL, format));
-=======
-            propaDSST.setMasterMode(100., new PrintStepHandler(new String("D:/rdicosta/EUMETSAT/DSSTvalidation/ThirdBody/"), new String("ThirdBody_DSST_PV"), PrintStepHandler.PrintEnum.PV, format,initDate));
-        } else {
-            propaDSST.setMasterMode(100., new PrintStepHandler(new String("D:/rdicosta/EUMETSAT/DSSTvalidation/ThirdBody/"), new String("ThirdBody_DSST_equinoxial"), PrintStepHandler.PrintEnum.EQUINOCIAL, format,initDate));
->>>>>>> b767f6a9
+            propaDSST.setMasterMode(100., new PrintStepHandler(new String("./"), new String("ThirdBody_DSST_equinoxial"), PrintStepHandler.PrintEnum.EQUINOCIAL, format, initialState.getDate()));
         }
 
         SpacecraftState finalState1 = propaDSST.propagate(initDate.shiftedBy(dt));
@@ -485,15 +365,9 @@
         setNumProp(initialState);
         numProp.addForceModel(nForce);
         if (printPV) {
-<<<<<<< HEAD
-            numProp.setMasterMode(100., new PrintStepHandler(new String("./"), new String("ThirdBody_NUM_PV"), PrintStepHandler.PrintEnum.PV, format));
+            numProp.setMasterMode(100., new PrintStepHandler(new String("./"), new String("ThirdBody_NUM_PV"), PrintStepHandler.PrintEnum.PV, format, initialState.getDate()));
         } else {
-            numProp.setMasterMode(100., new PrintStepHandler(new String("./"), new String("ThirdBody_NUM_equinoxial"), PrintStepHandler.PrintEnum.EQUINOCIAL, format));
-=======
-            numProp.setMasterMode(100., new PrintStepHandler(new String("D:/rdicosta/EUMETSAT/DSSTvalidation/ThirdBody/"), new String("ThirdBody_NUM_PV"), PrintStepHandler.PrintEnum.PV, format,initDate));
-        } else {
-            numProp.setMasterMode(100., new PrintStepHandler(new String("D:/rdicosta/EUMETSAT/DSSTvalidation/ThirdBody/"), new String("ThirdBody_NUM_equinoxial"), PrintStepHandler.PrintEnum.EQUINOCIAL, format,initDate));
->>>>>>> b767f6a9
+            numProp.setMasterMode(100., new PrintStepHandler(new String("./"), new String("ThirdBody_NUM_equinoxial"), PrintStepHandler.PrintEnum.EQUINOCIAL, format, initialState.getDate()));
         }
         SpacecraftState finalState2 = numProp.propagate(initDate.shiftedBy(dt));
         PVCoordinates pvn = finalState2.getPVCoordinates();
@@ -797,13 +671,9 @@
             EQUINOCIAL;
         }
 
-<<<<<<< HEAD
-        /** Output format. */
-=======
         /**
          * Output format.
          */
->>>>>>> b767f6a9
         private final PrintEnum      printType;
 
         private final String         format;
@@ -865,11 +735,6 @@
             if (isLast) {
                 try {
                     buffer.close();
-<<<<<<< HEAD
-//                    System.out.println(currentState.getOrbit());
-//                    System.out.println(new KeplerianOrbit(currentState.getOrbit()));
-=======
->>>>>>> b767f6a9
                 } catch (IOException e) {
                     e.printStackTrace();
                 }
