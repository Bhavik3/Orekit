# internal error, contact maintenance at {0}
INTERNAL_ERROR = Intern feil. Kontakt vedlikeholdsansvarlig p\u00e5 {0}

# altitude ({0} m) is below the {1} m allowed threshold
ALTITUDE_BELOW_ALLOWED_THRESHOLD = <MISSING TRANSLATION!>

# trajectory inside the Brillouin sphere (r = {0})
TRAJECTORY_INSIDE_BRILLOUIN_SPHERE = bane innenfor Brillouins sf\u00e6re (r = {0})

# almost equatorial orbit (i = {0} degrees)
ALMOST_EQUATORIAL_ORBIT = nesten ekvatorialsk bane (i = {0} grader)

# almost critically inclined orbit (i = {0} degrees)
ALMOST_CRITICALLY_INCLINED_ORBIT = banen er n\u00e6r kritisk helning (i = {0} degr\u00e9s)

# unable to compute Eckstein-Hechler mean parameters after {0} iterations
UNABLE_TO_COMPUTE_ECKSTEIN_HECHLER_MEAN_PARAMETERS = umulig \u00e5 regne ut Eckstein-Hechlers middelsparameterene etter {0} iterasjoner

# null parent for frame {0}
NULL_PARENT_FOR_FRAME = null far for ramme {0}

# frame {0} is an ancestor of both frames {1} and {2}
FRAME_ANCESTOR_OF_BOTH_FRAMES = <MISSING TRANSLATION!>

# frame {0} is an ancestor of neither frame {1} nor {2}
FRAME_ANCESTOR_OF_NEITHER_FRAME = <MISSING TRANSLATION!>

# unsupported local orbital frame, supported types: {0} and {1}
UNSUPPORTED_LOCAL_ORBITAL_FRAME = ikke underst\u00f8ttet baneramme, st\u00f8ttete ramme: {0} og {1}

# non pseudo-inertial frame "{0}" is not suitable for defining orbits
NON_PSEUDO_INERTIAL_FRAME_NOT_SUITABLE_FOR_DEFINING_ORBITS = <MISSING TRANSLATION!>

# data root directory {0} does not exist
DATA_ROOT_DIRECTORY_DOESN_NOT_EXISTS = data rotmappen {0} finnes ikke

# {0} is not a directory
NOT_A_DIRECTORY = {0} er ikke en mappe

# {0} is neither a directory nor a zip/jar archive file
NEITHER_DIRECTORY_NOR_ZIP_OR_JAR = {0} er verken en mappe eller en zip/jar-arkiv fil

# unable to find resource {0} in classpath
UNABLE_TO_FIND_RESOURCE = Filen {0} finnes ikke i classpath''en

# no Earth Orientation Parameters loaded
NO_EARTH_ORIENTATION_PARAMETERS_LOADED = Ingen jordorienteringsparametere er lastet

# missing Earth Orientation Parameters between {0} and {1}
MISSING_EARTH_ORIENTATION_PARAMETERS_BETWEEN_DATES = manglende jordorienteringsparametere mellom {0} og {1}

# file {0} is not a supported IERS data file
NOT_A_SUPPORTED_IERS_DATA_FILE = filen {0} er ikke en st\u00f8ttet IERS datafil

# inconsistent dates in IERS file {0}: {1}-{2}-{3} and MJD {4}
INCONSISTENT_DATES_IN_IERS_FILE = <MISSING TRANSLATION!>

# unexpected data after line {0} in file {1}: {2}
UNEXPECTED_DATA_AFTER_LINE_IN_FILE = uventet data etter linje {0} i filen {1}: {2}

# non-chronological dates in file {0}, line {1}
NON_CHRONOLOGICAL_DATES_IN_FILE = ikkekronologiske datoer i filen {0}, linje {1}

# no IERS UTC-TAI history data loaded
NO_IERS_UTC_TAI_HISTORY_DATA_LOADED = Ingen IERS UTC-TAI historikk data er lastet

# no entries found in IERS UTC-TAI history file {0}
NO_ENTRIES_IN_IERS_UTC_TAI_HISTORY_FILE =  ingen data funnet i IERS UTC-TAI historiefilen {0}

# missing serie j = {0} in file {1} (line {2})
MISSING_SERIE_J_IN_FILE = rekke j = {0} mangler i filen {1} (linje {2})

# unexpected end of file {0} (after line {1})
UNEXPECTED_END_OF_FILE_AFTER_LINE = uventet slutt p\u00e5 filen {0} (etter linje {1})

# unable to parse line {0} of file {1}:\n{2}
UNABLE_TO_PARSE_LINE_IN_FILE = umulig \u00e5 analyserer linje {0} i filen {1}:\n{2}

# unable to find file {0}
UNABLE_TO_FIND_FILE = umulig \u00e5 finne filen {0}

# spacecraft mass becomes negative: {0} kg
SPACECRAFT_MASS_BECOMES_NEGATIVE = romfart\u00f8yets masse blir negativ (m: {0})

# positive flow rate (q: {0})
POSITIVE_FLOW_RATE = positiv str\u00f8m (q: {0})

# no gravity field data loaded
NO_GRAVITY_FIELD_DATA_LOADED = ingen gravitasjonsfelts-data er lastet

# potential arrays sizes mismatch (C: {0}x{1}, S: {2}x{3})
POTENTIAL_ARRAYS_SIZES_MISMATCH = forskjellig st\u00f8rrelse p\u00e5 potensial tabellene (C: {0}x{1}, S: {2}x{3})

# polar trajectory (distance to polar axis: {0})
POLAR_TRAJECTORY = polar bane (avstand til polaksen: {0})

# unexpected format error for file {0} with loader {1}
UNEXPECTED_FILE_FORMAT_ERROR_FOR_LOADER = <MISSING TRANSLATION!>

# too large degree (n = {0}, potential maximal degree is {1})
TOO_LARGE_DEGREE_FOR_GRAVITY_FIELD = for h\u00f8y grad (n = {0}, maksimal potensial grad er {1})

# too large order (m = {0}, potential maximal order is {1})
TOO_LARGE_ORDER_FOR_GRAVITY_FIELD = for h\u00f8y kontroll (m = {0}, maksimal potensial kontrol er {1})

# no TLE data available for object {0}
NO_TLE_FOR_OBJECT = ingen TLE data tilgjengelig for objektet {0}

# no TLE data available for launch year {0}, launch number {1}, launch piece {2}
NO_TLE_FOR_LAUNCH_YEAR_NUMBER_PIECE = ingen TLE data tilgjengelig for oppskytnings\u00e5r {0}, oppskytningsnummer {1}, oppskytningsdel {2}

# lines {0} and {1} are not TLE lines:\n{0}: "{2}"\n{1}: "{3}"
NOT_TLE_LINES = Linjene {0} og {1} er ikke TLE linjer:\n{0}: "{2}"\n{1}: "{3}"

# expected a second TLE line after line {0}:\n{0}: "{1}"
MISSING_SECOND_TLE_LINE = forventet en annen TLE linje etter linje {0}:\n{0}: "{1}"

# TLE lines do not refer to the same object:\n{0}\n{1}
TLE_LINES_DO_NOT_REFER_TO_SAME_OBJECT = TLE linjene refererer ikke til det samme objektet:\n{0}\n{1}

# wrong checksum of TLE line {0}, expected {1} but got {2} ({3})
TLE_CHECKSUM_ERROR = gal sjekksum for TLE linje {0}, verdien {1} var ventet men fant {2} ({3})

# no TLE data available
NO_TLE_DATA_AVAILABLE = <MISSING TRANSLATION!>

# spacecraft mass is not positive: {0} kg
NOT_POSITIVE_SPACECRAFT_MASS = <MISSING TRANSLATION!>

# too large eccentricity for propagation model: e = {0}
TOO_LARGE_ECCENTRICITY_FOR_PROPAGATION_MODEL = for eksentrisk bane for h\u00f8y til propagasjon (e: {0})

# no solar activity available at {0}, data available only in range [{1}, {2}]
NO_SOLAR_ACTIVITY_AT_DATE = ingen disponibel solaktivitet {0}, kun disponibel data i omr\u00e5det [{1}, {2}]

# non-existent month {0}
NON_EXISTENT_MONTH = m\u00e5neden {0} eksisterer ikke

# non-existent date {0}-{1}-{2}
NON_EXISTENT_YEAR_MONTH_DAY = datoen {0}-{1}-{2} eksisterer ikke

# non-existent week date {0}-W{1}-{2}
NON_EXISTENT_WEEK_DATE = <MISSING TRANSLATION!>

# non-existent date {0}
NON_EXISTENT_DATE = datoen {0} eksisterer ikke

# no day number {0} in year {1}
NON_EXISTENT_DAY_NUMBER_IN_YEAR = <MISSING TRANSLATION!>

# non-existent time {0}:{1}:{2}
NON_EXISTENT_HMS_TIME = klokkeslettet {0}:{1}:{2} eksisterer ikke

# non-existent time {0}
NON_EXISTENT_TIME = klokkeslettet {0} eksisterer ikke

# out of range seconds number: {0}
OUT_OF_RANGE_SECONDS_NUMBER = sekundnummer {0} overskrider omr\u00e5det

# angle type not supported, supported angles: {0}, {1} and {2}
ANGLE_TYPE_NOT_SUPPORTED = vinkeltypen er ikke st\u00f8ttet, st\u00f8ttede vinkler: {0}, {1} og {2}

# satellite collided with target
SATELLITE_COLLIDED_WITH_TARGET = satellitten kr\u00e6sjet med m\u00e5let

# attitude pointing law misses ground
ATTITUDE_POINTING_LAW_DOES_NOT_POINT_TO_GROUND = attitydesikteloven bommer p\u00e5 baken

# orbit date ({0}) does not match attitude date ({1})
ORBIT_AND_ATTITUDE_DATES_MISMATCH = banedatoen ({0}) passer ikke med attitydedatoen ({1})

# frame ({0}) does not match frame ({1})
FRAMES_MISMATCH = <MISSING TRANSLATION!>

# initial state not specified for orbit propagation
INITIAL_STATE_NOT_SPECIFIED_FOR_ORBIT_PROPAGATION = initialstatusen er ikke presisert for banepropagasjon

# ODE integrator not set for orbit propagation
ODE_INTEGRATOR_NOT_SET_FOR_ORBIT_PROPAGATION = ODE integrat\u00f8r er ikke satt for bane-propagasjon

# propagator is not in ephemeris generation mode
PROPAGATOR_NOT_IN_EPHEMERIS_GENERATION_MODE = propagt\u00f8ren er ikke satt i stillingen efemeridegenerasjon

# event date {0}, greater than {1} minus {3} seconds and smaller than {2} plus {3} seconds, cannot be added
EVENT_DATE_TOO_CLOSE = <MISSING TRANSLATION!>

# unable to read header record from JPL ephemerides binary file {0}
UNABLE_TO_READ_JPL_HEADER = umulig \u00e5 lese startblokken fra den bin\u00e6re JPL efemeridefilen {0}

# inconsistent values of astronomical unit in JPL ephemerides files: ({0} and {1})
INCONSISTENT_ASTRONOMICAL_UNIT_IN_FILES = selvmotsigende verdier for de astronomiske enhetene i JPL efemeridefilene: ({0} og {1})

# inconsistent values of Earth/Moon mass ratio in JPL ephemerides files: ({0} and {1})
INCONSISTENT_EARTH_MOON_RATIO_IN_FILES = selvmotsigende verdier for masseforholdet Jord/M\u00e5ne i JPL efemeridefilene: ({0} og {1})

# no data loaded for celestial body {0}
NO_DATA_LOADED_FOR_CELESTIAL_BODY = ingen data er lastet for himmellegeme {0}

# file {0} is not a JPL ephemerides binary file
NOT_A_JPL_EPHEMERIDES_BINARY_FILE = filen {0} er ikke en bin\u00e6r JPL efemeridefil

# file {0} is not a Marshall Solar Activity Future Estimation (MSAFE) file
NOT_A_MARSHALL_SOLAR_ACTIVITY_FUTURE_ESTIMATION_FILE = <MISSING TRANSLATION!>

# no JPL ephemerides binary files found
NO_JPL_EPHEMERIDES_BINARY_FILES_FOUND = Ingen bin\u00e6re JPL efemeridefil funnet

# out of range date for {0} ephemerides: {1}
OUT_OF_RANGE_BODY_EPHEMERIDES_DATE = dato utenfor gyldighetsperioden til {0} efemeridene: {1}

# out of range date for ephemerides: {0}, [{1}, {2}]
OUT_OF_RANGE_EPHEMERIDES_DATE = dato utenfor gyldighetsperioden til efemeridene: {0}, [{1}, {2}]

# unexpected two elevation values: {0} and {1}, for one azimuth: {2}
UNEXPECTED_TWO_ELEVATION_VALUES_FOR_ONE_AZIMUTH = <MISSING TRANSLATION!>

# unknown parameter {0}
UNKNOWN_PARAMETER = ukjent parametere {0}

# unsupported parameter name {0}: supported names {1}, {2}
UNSUPPORTED_PARAMETER_1_2 = <MISSING TRANSLATION!>

# unknown additional equation "{0}"
UNKNOWN_ADDITIONAL_EQUATION = <MISSING TRANSLATION!>

# unknown month "{0}"
UNKNOWN_MONTH = <MISSING TRANSLATION!>

# state Jacobian has not been initialized yet
STATE_JACOBIAN_NOT_INITIALIZED = <MISSING TRANSLATION!>

# state Jacobian is a {0}x{1} matrix, it should be either a 6x6 or a 7x7 matrix
STATE_JACOBIAN_NEITHER_6X6_NOR_7X7 = <MISSING TRANSLATION!>

# state Jacobian has {0} rows but parameters Jacobian has {1} rows
STATE_AND_PARAMETERS_JACOBIANS_ROWS_MISMATCH = <MISSING TRANSLATION!>

# initial Jacobian matrix has {0} columns, but {1} parameters have been selected
INITIAL_MATRIX_AND_PARAMETERS_NUMBER_MISMATCH = <MISSING TRANSLATION!>

# orbit should be either elliptic with a > 0 and e < 1 or hyperbolic with a < 0 and e > 1, a = {0}, e = {1}
ORBIT_A_E_MISMATCH_WITH_CONIC_TYPE = <MISSING TRANSLATION!>

# true anomaly {0} out of hyperbolic range (e = {1}, {2} < v < {3})
ORBIT_ANOMALY_OUT_OF_HYPERBOLIC_RANGE = <MISSING TRANSLATION!>

# hyperbolic orbits cannot be handled as {0} instances
HYPERBOLIC_ORBIT_NOT_HANDLED_AS = <MISSING TRANSLATION!>

# invalid preamble field in CCSDS date: {0}
CCSDS_DATE_INVALID_PREAMBLE_FIELD = <MISSING TRANSLATION!>

# invalid time field length in CCSDS date: {0}, expected {1}
CCSDS_DATE_INVALID_LENGTH_TIME_FIELD = <MISSING TRANSLATION!>

# missing agency epoch in CCSDS date
CCSDS_DATE_MISSING_AGENCY_EPOCH = <MISSING TRANSLATION!>

# unexpected unit "{0}" in CCSDS Orbit Data Message, expected "{1}"
CCSDS_ORBIT_DATA_MESSAGE_UNEXPECTED_UNIT = <MISSING TRANSLATION!>

# unsupported frame "{0}" in CCSDS Orbit Data Message
CCSDS_ORBIT_DATA_MESSAGE_UNSUPPORTED_FRAME = <MISSING TRANSLATION!>

# local orbital frame "{0}" cannot be used for orbital parameters in CCSDS Orbit Data Message
CCSDS_ORBIT_DATA_MESSAGE_UNEXPECTED_LOF_FRAME = <MISSING TRANSLATION!>

# unsupported time system "{0}" in CCSDS Orbit Data Message
CCSDS_ORBIT_DATA_MESSAGE_UNSUPPORTED_TIME_SYSTEM = <MISSING TRANSLATION!>

# missing date in CCSDS Orbit Data Message
CCSDS_ORBIT_DATA_MESSAGE_MISSING_DATE = <MISSING TRANSLATION!>

# missing frame in CCSDS Orbit Data Message
CCSDS_ORBIT_DATA_MESSAGE_MISSING_FRAME = <MISSING TRANSLATION!>

# unknown frame {0} in CCSDS Orbit Data Message
CCSDS_ORBIT_DATA_MESSAGE_UNKNOWN_FRAME = <MISSING TRANSLATION!>

# missing gravitational coefficient in CCSDS Orbit Data Message
CCSDS_ORBIT_DATA_MESSAGE_MISSING_GM = <MISSING TRANSLATION!>

# missing position in CCSDS Orbit Data Message
CCSDS_ORBIT_DATA_MESSAGE_MISSING_POSITION = <MISSING TRANSLATION!>

# missing velocity in CCSDS Orbit Data Message
CCSDS_ORBIT_DATA_MESSAGE_MISSING_VELOCITY = <MISSING TRANSLATION!>

# missing orbit in CCSDS Orbit Data Message
CCSDS_ORBIT_DATA_MESSAGE_MISSING_ORBIT = <MISSING TRANSLATION!>

# missing covariance in CCSDS Orbit Data Message
CCSDS_ORBIT_DATA_MESSAGE_MISSING_COVARIANCE = <MISSING TRANSLATION!>

# name "{0}" is already used for an additional state
ADDITIONAL_STATE_NAME_ALREADY_IN_USE = <MISSING TRANSLATION!>

# reset state not allowed
NON_RESETABLE_STATE = <MISSING TRANSLATION!>

<<<<<<< HEAD
=======
# Cannot compute Newcomb operators for sigma > rho ({0} > {1})
DSST_NEWCOMB_OPERATORS_COMPUTATION = <MISSING TRANSLATION!>

# Cannot compute the Vmsn coefficient with m > s ({0} > {1})
DSST_VMSN_COEFFICIENT_ERROR_MS = <MISSING TRANSLATION!>

# inconsistent shadow computation: entry = {0} whereas exit = {1}
DSST_SPR_SHADOW_INCONSISTENT = <MISSING TRANSLATION!>

# The current orbit has an eccentricity ({0} > 0.5). DSST needs an unimplemented time dependent numerical method to compute the averaged rates
DSST_ECC_NO_NUMERICAL_AVERAGING_METHOD = <MISSING TRANSLATION!>

>>>>>>> 6f15b983
# unsupported sp3 file version {0}
SP3_UNSUPPORTED_VERSION = <MISSING TRANSLATION!>

# unsupported time system {0}
SP3_UNSUPPORTED_TIMESYSTEM = <MISSING TRANSLATION!>

# unexpected end of file in sp3 file (after line {0})
SP3_UNEXPECTED_END_OF_FILE = <MISSING TRANSLATION!>

<<<<<<< HEAD
# non-existent geomagnetic model {0} for year {1}
NON_EXISTENT_GEOMAGNETIC_MODEL = <MISSING TRANSLATION!>

# geomagnetic model {0} with epoch {1} does not support time transformation, no secular variation coefficients defined
UNSUPPORTED_TIME_TRANSFORM = <MISSING TRANSLATION!>

# time transformation of geomagnetic model {0} with epoch {1} is outside its validity range: {2} != [{3}, {4}]
OUT_OF_RANGE_TIME_TRANSFORM = <MISSING TRANSLATION!>
=======
# too small number of cached neighbors: {0} (must be at least {1})
NOT_ENOUGH_CACHED_NEIGHBORS = <MISSING TRANSLATION!>

# no cached entries
NO_CACHED_ENTRIES = <MISSING TRANSLATION!>

# generated entries not sorted: {0} > {1}
NON_CHRONOLOGICALLY_SORTED_ENTRIES = <MISSING TRANSLATION!>

# out of range date for cache entry: {0}, [{1}, {2}]
OUT_OF_RANGE_CACHE = <MISSING TRANSLATION!>
>>>>>>> 6f15b983
<|MERGE_RESOLUTION|>--- conflicted
+++ resolved
@@ -298,8 +298,6 @@
 # reset state not allowed
 NON_RESETABLE_STATE = <MISSING TRANSLATION!>
 
-<<<<<<< HEAD
-=======
 # Cannot compute Newcomb operators for sigma > rho ({0} > {1})
 DSST_NEWCOMB_OPERATORS_COMPUTATION = <MISSING TRANSLATION!>
 
@@ -312,7 +310,6 @@
 # The current orbit has an eccentricity ({0} > 0.5). DSST needs an unimplemented time dependent numerical method to compute the averaged rates
 DSST_ECC_NO_NUMERICAL_AVERAGING_METHOD = <MISSING TRANSLATION!>
 
->>>>>>> 6f15b983
 # unsupported sp3 file version {0}
 SP3_UNSUPPORTED_VERSION = <MISSING TRANSLATION!>
 
@@ -322,7 +319,6 @@
 # unexpected end of file in sp3 file (after line {0})
 SP3_UNEXPECTED_END_OF_FILE = <MISSING TRANSLATION!>
 
-<<<<<<< HEAD
 # non-existent geomagnetic model {0} for year {1}
 NON_EXISTENT_GEOMAGNETIC_MODEL = <MISSING TRANSLATION!>
 
@@ -331,7 +327,7 @@
 
 # time transformation of geomagnetic model {0} with epoch {1} is outside its validity range: {2} != [{3}, {4}]
 OUT_OF_RANGE_TIME_TRANSFORM = <MISSING TRANSLATION!>
-=======
+
 # too small number of cached neighbors: {0} (must be at least {1})
 NOT_ENOUGH_CACHED_NEIGHBORS = <MISSING TRANSLATION!>
 
@@ -342,5 +338,4 @@
 NON_CHRONOLOGICALLY_SORTED_ENTRIES = <MISSING TRANSLATION!>
 
 # out of range date for cache entry: {0}, [{1}, {2}]
-OUT_OF_RANGE_CACHE = <MISSING TRANSLATION!>
->>>>>>> 6f15b983
+OUT_OF_RANGE_CACHE = <MISSING TRANSLATION!>