/* Copyright 2010 CS Communication & Systèmes
 * Licensed to CS Communication & Systèmes (CS) under one or more
 * contributor license agreements.  See the NOTICE file distributed with
 * this work for additional information regarding copyright ownership.
 * CS licenses this file to You under the Apache License, Version 2.0
 * (the "License"); you may not use this file except in compliance with
 * the License.  You may obtain a copy of the License at
 *
 *   http://www.apache.org/licenses/LICENSE-2.0
 *
 * Unless required by applicable law or agreed to in writing, software
 * distributed under the License is distributed on an "AS IS" BASIS,
 * WITHOUT WARRANTIES OR CONDITIONS OF ANY KIND, either express or implied.
 * See the License for the specific language governing permissions and
 * limitations under the License.
 */
package org.orekit.errors;

import java.util.Locale;
import java.util.MissingResourceException;
import java.util.ResourceBundle;

import org.apache.commons.math.exception.util.Localizable;

/**
 * Enumeration for localized messages formats.
 * <p>
 * The constants in this enumeration represent the available
 * formats as localized strings. These formats are intended to be
 * localized using simple properties files, using the constant
 * name as the key and the property value as the message format.
 * The source English format is provided in the constants themselves
 * to serve both as a reminder for developers to understand the parameters
 * needed by each format, as a basis for translators to create
 * localized properties files, and as a default format if some
 * translation is missing.
 * </p>
 * @since 2.1
 */
public enum OrekitMessages implements Localizable {

    // CHECKSTYLE: stop JavadocVariable check

    INTERNAL_ERROR("internal error, contact maintenance at {0}"),
    ALTITUDE_BELOW_ALLOWED_THRESHOLD("altitude ({0} m) is below the {1} m allowed threshold"),
    TRAJECTORY_INSIDE_BRILLOUIN_SPHERE("trajectory inside the Brillouin sphere (r = {0})"),
    ALMOST_EQUATORIAL_ORBIT("almost equatorial orbit (i = {0} degrees)"),
    ALMOST_CRITICALLY_INCLINED_ORBIT("almost critically inclined orbit (i = {0} degrees)"),
    UNABLE_TO_COMPUTE_ECKSTEIN_HECHLER_MEAN_PARAMETERS("unable to compute Eckstein-Hechler mean parameters after {0} iterations"),
    NULL_PARENT_FOR_FRAME("null parent for frame {0}"),
    FRAME_ANCESTOR_OF_BOTH_FRAMES("frame {0} is an ancestor of both frames {1} and {2}"),
    FRAME_ANCESTOR_OF_NEITHER_FRAME("frame {0} is an ancestor of neither frame {1} nor {2}"),
    UNSUPPORTED_LOCAL_ORBITAL_FRAME("unsupported local orbital frame, supported types: {0} and {1}"),
    NON_PSEUDO_INERTIAL_FRAME_NOT_SUITABLE_FOR_DEFINING_ORBITS("non pseudo-inertial frame \"{0}\" is not suitable for defining orbits"),
    DATA_ROOT_DIRECTORY_DOESN_NOT_EXISTS("data root directory {0} does not exist"),
    NOT_A_DIRECTORY("{0} is not a directory"),
    NEITHER_DIRECTORY_NOR_ZIP_OR_JAR("{0} is neither a directory nor a zip/jar archive file"),
    UNABLE_TO_FIND_RESOURCE("unable to find resource {0} in classpath"),
    NO_EARTH_ORIENTATION_PARAMETERS_LOADED("no Earth Orientation Parameters loaded"),
    MISSING_EARTH_ORIENTATION_PARAMETERS_BETWEEN_DATES("missing Earth Orientation Parameters between {0} and {1}"),
    NOT_A_SUPPORTED_IERS_DATA_FILE("file {0} is not a supported IERS data file"),
    INCONSISTENT_DATES_IN_IERS_FILE("inconsistent dates in IERS file {0}: {1}-{2}-{3} and MJD {4}"),
    UNEXPECTED_DATA_AFTER_LINE_IN_FILE("unexpected data after line {0} in file {1}: {2}"),
    NON_CHRONOLOGICAL_DATES_IN_FILE("non-chronological dates in file {0}, line {1}"),
    NO_IERS_UTC_TAI_HISTORY_DATA_LOADED("no IERS UTC-TAI history data loaded"),
    NO_ENTRIES_IN_IERS_UTC_TAI_HISTORY_FILE("no entries found in IERS UTC-TAI history file {0}"),
    MISSING_SERIE_J_IN_FILE("missing serie j = {0} in file {1} (line {2})"),
    UNEXPECTED_END_OF_FILE_AFTER_LINE("unexpected end of file {0} (after line {1})"),
    UNABLE_TO_PARSE_LINE_IN_FILE("unable to parse line {0} of file {1}:\n{2}"),
    UNABLE_TO_FIND_FILE("unable to find file {0}"),
    SPACECRAFT_MASS_BECOMES_NEGATIVE("spacecraft mass becomes negative: {0} kg"),
    POSITIVE_FLOW_RATE("positive flow rate (q: {0})"),
    NO_GRAVITY_FIELD_DATA_LOADED("no gravity field data loaded"),
    POTENTIAL_ARRAYS_SIZES_MISMATCH("potential arrays sizes mismatch (C: {0}x{1}, S: {2}x{3})"),
    POLAR_TRAJECTORY("polar trajectory (distance to polar axis: {0})"),
    UNEXPECTED_FILE_FORMAT_ERROR_FOR_LOADER("unexpected format error for file {0} with loader {1}"),
    TOO_LARGE_DEGREE_FOR_GRAVITY_FIELD("too large degree (n = {0}, potential maximal degree is {1})"),
    TOO_LARGE_ORDER_FOR_GRAVITY_FIELD("too large order (m = {0}, potential maximal order is {1})"),
    NO_TLE_FOR_OBJECT("no TLE data available for object {0}"),
    NO_TLE_FOR_LAUNCH_YEAR_NUMBER_PIECE("no TLE data available for launch year {0}, launch number {1}, launch piece {2}"),
    NOT_TLE_LINES("lines {0} and {1} are not TLE lines:\n{0}: \"{2}\"\n{1}: \"{3}\""),
    MISSING_SECOND_TLE_LINE("expected a second TLE line after line {0}:\n{0}: \"{1}\""),
    TLE_LINES_DO_NOT_REFER_TO_SAME_OBJECT("TLE lines do not refer to the same object:\n{0}\n{1}"),
    TLE_CHECKSUM_ERROR("wrong checksum of TLE line {0}, expected {1} but got {2} ({3})"),
    NO_TLE_DATA_AVAILABLE("no TLE data available"),
    NOT_POSITIVE_SPACECRAFT_MASS("spacecraft mass is not positive: {0} kg"),
    TOO_LARGE_ECCENTRICITY_FOR_PROPAGATION_MODEL("too large eccentricity for propagation model: e = {0}"),
    NO_SOLAR_ACTIVITY_AT_DATE("no solar activity available at {0}, data available only in range [{1}, {2}]"),
    NON_EXISTENT_MONTH("non-existent month {0}"),
    NON_EXISTENT_YEAR_MONTH_DAY("non-existent date {0}-{1}-{2}"),
    NON_EXISTENT_WEEK_DATE("non-existent week date {0}-W{1}-{2}"),
    NON_EXISTENT_DATE("non-existent date {0}"),
    NON_EXISTENT_DAY_NUMBER_IN_YEAR("no day number {0} in year {1}"),
    NON_EXISTENT_HMS_TIME("non-existent time {0}:{1}:{2}"),
    NON_EXISTENT_TIME("non-existent time {0}"),
    OUT_OF_RANGE_SECONDS_NUMBER("out of range seconds number: {0}"),
    ANGLE_TYPE_NOT_SUPPORTED("angle type not supported, supported angles: {0}, {1} and {2}"),
    SATELLITE_COLLIDED_WITH_TARGET("satellite collided with target"),
    ATTITUDE_POINTING_LAW_DOES_NOT_POINT_TO_GROUND("attitude pointing law misses ground"),
    ORBIT_AND_ATTITUDE_DATES_MISMATCH("orbit date ({0}) does not match attitude date ({1})"),
    FRAMES_MISMATCH("frame {0} does not match frame {1}"),
    INITIAL_STATE_NOT_SPECIFIED_FOR_ORBIT_PROPAGATION("initial state not specified for orbit propagation"),
    ODE_INTEGRATOR_NOT_SET_FOR_ORBIT_PROPAGATION("ODE integrator not set for orbit propagation"),
    PROPAGATOR_NOT_IN_EPHEMERIS_GENERATION_MODE("propagator is not in ephemeris generation mode"),
    EVENT_DATE_TOO_CLOSE("event date {0}, greater than {1} minus {3} seconds and smaller than {2} plus {3} seconds, cannot be added"),
    UNABLE_TO_READ_JPL_HEADER("unable to read header record from JPL ephemerides binary file {0}"),
    INCONSISTENT_ASTRONOMICAL_UNIT_IN_FILES("inconsistent values of astronomical unit in JPL ephemerides files: ({0} and {1})"),
    INCONSISTENT_EARTH_MOON_RATIO_IN_FILES("inconsistent values of Earth/Moon mass ratio in JPL ephemerides files: ({0} and {1})"),
    NO_DATA_LOADED_FOR_CELESTIAL_BODY("no data loaded for celestial body {0}"),
    NOT_A_JPL_EPHEMERIDES_BINARY_FILE("file {0} is not a JPL ephemerides binary file"),
    NOT_A_MARSHALL_SOLAR_ACTIVITY_FUTURE_ESTIMATION_FILE("file {0} is not a Marshall Solar Activity Future Estimation (MSAFE) file"),
    NO_JPL_EPHEMERIDES_BINARY_FILES_FOUND("no JPL ephemerides binary files found"),
    OUT_OF_RANGE_BODY_EPHEMERIDES_DATE("out of range date for {0} ephemerides: {1}"),
    OUT_OF_RANGE_EPHEMERIDES_DATE("out of range date for ephemerides: {0}, [{1}, {2}]"),
    UNEXPECTED_TWO_ELEVATION_VALUES_FOR_ONE_AZIMUTH("unexpected two elevation values: {0} and {1}, for one azimuth: {2}"),
    UNKNOWN_PARAMETER("unknown parameter {0}"),
    UNSUPPORTED_PARAMETER_1_2("unsupported parameter name {0}: supported names {1}, {2}"),
    UNKNOWN_ADDITIONAL_EQUATION("unknown additional equation \"{0}\""),
    UNKNOWN_MONTH("unknown month \"{0}\""),
    STATE_JACOBIAN_NOT_INITIALIZED("state Jacobian has not been initialized yet"),
    STATE_JACOBIAN_NEITHER_6X6_NOR_7X7("state Jacobian is a {0}x{1} matrix, it should be either a 6x6 or a 7x7 matrix"),
    STATE_AND_PARAMETERS_JACOBIANS_ROWS_MISMATCH("state Jacobian has {0} rows but parameters Jacobian has {1} rows"),
    INITIAL_MATRIX_AND_PARAMETERS_NUMBER_MISMATCH("initial Jacobian matrix has {0} columns, but {1} parameters have been selected"),
    ORBIT_A_E_MISMATCH_WITH_CONIC_TYPE("orbit should be either elliptic with a > 0 and e < 1 or hyperbolic with a < 0 and e > 1, a = {0}, e = {1}"),
    ORBIT_ANOMALY_OUT_OF_HYPERBOLIC_RANGE("true anomaly {0} out of hyperbolic range (e = {1}, {2} < v < {3})"),
    HYPERBOLIC_ORBIT_NOT_HANDLED_AS("hyperbolic orbits cannot be handled as {0} instances"),
    CCSDS_DATE_INVALID_PREAMBLE_FIELD("invalid preamble field in CCSDS date: {0}"),
    CCSDS_DATE_INVALID_LENGTH_TIME_FIELD("invalid time field length in CCSDS date: {0}, expected {1}"),
    CCSDS_DATE_MISSING_AGENCY_EPOCH("missing agency epoch in CCSDS date"),
    CCSDS_ORBIT_DATA_MESSAGE_UNEXPECTED_UNIT("unexpected unit \"{0}\" in CCSDS Orbit Data Message, expected \"{1}\""),
    CCSDS_ORBIT_DATA_MESSAGE_UNSUPPORTED_FRAME("unsupported frame \"{0}\" in CCSDS Orbit Data Message"),
    CCSDS_ORBIT_DATA_MESSAGE_UNEXPECTED_LOF_FRAME("local orbital frame \"{0}\" cannot be used for orbital parameters in CCSDS Orbit Data Message"),
    CCSDS_ORBIT_DATA_MESSAGE_UNSUPPORTED_TIME_SYSTEM("unsupported time system \"{0}\" in CCSDS Orbit Data Message"),
    CCSDS_ORBIT_DATA_MESSAGE_MISSING_DATE("missing date in CCSDS Orbit Data Message"),
    CCSDS_ORBIT_DATA_MESSAGE_MISSING_FRAME("missing frame in CCSDS Orbit Data Message"),
    CCSDS_ORBIT_DATA_MESSAGE_UNKNOWN_FRAME("unknown frame {0} in CCSDS Orbit Data Message"),
    CCSDS_ORBIT_DATA_MESSAGE_MISSING_GM("missing gravitational coefficient in CCSDS Orbit Data Message"),
    CCSDS_ORBIT_DATA_MESSAGE_MISSING_POSITION("missing position in CCSDS Orbit Data Message"),
    CCSDS_ORBIT_DATA_MESSAGE_MISSING_VELOCITY("missing velocity in CCSDS Orbit Data Message"),
    CCSDS_ORBIT_DATA_MESSAGE_MISSING_ORBIT("missing orbit in CCSDS Orbit Data Message"),
    CCSDS_ORBIT_DATA_MESSAGE_MISSING_COVARIANCE("missing covariance in CCSDS Orbit Data Message"),
    ADDITIONAL_STATE_NAME_ALREADY_IN_USE("name \"{0}\" is already used for an additional state"),
    NON_RESETABLE_STATE("reset state not allowed {0}"),
<<<<<<< HEAD
    DSST_NEWCOMB_OPERATORS_COMPUTATION("Cannot compute Newcomb operators for sigma > rho ({0} > {1})"),
    DSST_VMSN_COEFFICIENT_ERROR_MS("Cannot compute the Vmsn coefficient with m > s ({0} > {1})"),
    DSST_SPR_SHADOW_INCONSISTENT("inconsistent shadow computation: entry = {0} whereas exit = {1}");

=======
    SP3_UNSUPPORTED_VERSION("SP3 format version {0} is not supported"),
    SP3_UNSUPPORTED_TIMESYSTEM("time system {0} it not supported"),
    SP3_UNEXPECTED_END_OF_FILE("unexpected end of sp3 file (after line {0})");
>>>>>>> bfba1211

    // CHECKSTYLE: resume JavadocVariable check

    /** Base name of the resource bundle in classpath. */
    private static final String RESOURCE_BASE_NAME = "META-INF/localization/OrekitMessages";

    /** Source English format. */
    private final String sourceFormat;

    /** Simple constructor.
     * @param sourceFormat source English format to use when no
     * localized version is available
     */
    private OrekitMessages(final String sourceFormat) {
        this.sourceFormat = sourceFormat;
    }

    /** {@inheritDoc} */
    public String getSourceString() {
        return sourceFormat;
    }

    /** {@inheritDoc} */
    public String getLocalizedString(final Locale locale) {
        try {
            final ResourceBundle bundle = ResourceBundle.getBundle(RESOURCE_BASE_NAME, locale);
            if (bundle.getLocale().getLanguage().equals(locale.getLanguage())) {
                final String translated = bundle.getString(name());
                if ((translated != null) &&
                    (translated.length() > 0) &&
                    (!translated.toLowerCase().contains("missing translation"))) {
                    // the value of the resource is the translated format
                    return translated;
                }
            }

        } catch (MissingResourceException mre) {
            // do nothing here
        }

        // either the locale is not supported or the resource is not translated or
        // it is unknown: don't translate and fall back to using the source format
        return sourceFormat;

    }

}<|MERGE_RESOLUTION|>--- conflicted
+++ resolved
@@ -141,16 +141,12 @@
     CCSDS_ORBIT_DATA_MESSAGE_MISSING_COVARIANCE("missing covariance in CCSDS Orbit Data Message"),
     ADDITIONAL_STATE_NAME_ALREADY_IN_USE("name \"{0}\" is already used for an additional state"),
     NON_RESETABLE_STATE("reset state not allowed {0}"),
-<<<<<<< HEAD
     DSST_NEWCOMB_OPERATORS_COMPUTATION("Cannot compute Newcomb operators for sigma > rho ({0} > {1})"),
     DSST_VMSN_COEFFICIENT_ERROR_MS("Cannot compute the Vmsn coefficient with m > s ({0} > {1})"),
-    DSST_SPR_SHADOW_INCONSISTENT("inconsistent shadow computation: entry = {0} whereas exit = {1}");
-
-=======
+    DSST_SPR_SHADOW_INCONSISTENT("inconsistent shadow computation: entry = {0} whereas exit = {1}"),
     SP3_UNSUPPORTED_VERSION("SP3 format version {0} is not supported"),
     SP3_UNSUPPORTED_TIMESYSTEM("time system {0} it not supported"),
     SP3_UNEXPECTED_END_OF_FILE("unexpected end of sp3 file (after line {0})");
->>>>>>> bfba1211
 
     // CHECKSTYLE: resume JavadocVariable check
 
