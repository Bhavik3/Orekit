/* Copyright 2002-2014 CS Systèmes d'Information
 * Licensed to CS Systèmes d'Information (CS) under one or more
 * contributor license agreements.  See the NOTICE file distributed with
 * this work for additional information regarding copyright ownership.
 * CS licenses this file to You under the Apache License, Version 2.0
 * (the "License"); you may not use this file except in compliance with
 * the License.  You may obtain a copy of the License at
 *
 *   http://www.apache.org/licenses/LICENSE-2.0
 *
 * Unless required by applicable law or agreed to in writing, software
 * distributed under the License is distributed on an "AS IS" BASIS,
 * WITHOUT WARRANTIES OR CONDITIONS OF ANY KIND, either express or implied.
 * See the License for the specific language governing permissions and
 * limitations under the License.
 */
package org.orekit.utils;

import java.io.Serializable;
import java.util.ArrayList;
import java.util.Collection;
import java.util.List;

import org.apache.commons.math3.geometry.euclidean.threed.Vector3D;
import org.apache.commons.math3.util.Pair;
import org.orekit.errors.OrekitException;
import org.orekit.time.AbsoluteDate;
import org.orekit.time.TimeShiftable;

/** Simple container for Position/Velocity/Acceleration triplets.
 * <p>
 * The state can be slightly shifted to close dates. This shift is based on
 * a simple quadratic model. It is <em>not</em> intended as a replacement for
 * proper orbit propagation (it is not even Keplerian!) but should be sufficient
 * for either small time shifts or coarse accuracy.
 * </p>
 * <p>
 * This class is the angular counterpart to {@link AngularCoordinates}.
 * </p>
 * <p>Instances of this class are guaranteed to be immutable.</p>
 * @author Fabien Maussion
 * @author Luc Maisonobe
 */
public class PVCoordinates implements TimeShiftable<PVCoordinates>, Serializable {

    /** Fixed position/velocity at origin (both p, v and a are zero vectors). */
    public static final PVCoordinates ZERO = new PVCoordinates(Vector3D.ZERO, Vector3D.ZERO, Vector3D.ZERO);

    /** Serializable UID. */
    private static final long serialVersionUID = 20140407L;

    /** The position. */
    private final Vector3D position;

    /** The velocity. */
    private final Vector3D velocity;

    /** The acceleration. */
    private final Vector3D acceleration;

    /** Simple constructor.
     * <p> Set the Coordinates to default : (0 0 0), (0 0 0), (0 0 0).</p>
     */
    public PVCoordinates() {
        position     = Vector3D.ZERO;
        velocity     = Vector3D.ZERO;
        acceleration = Vector3D.ZERO;
    }

    /** Builds a PVCoordinates triplet with zero acceleration.
     * <p>Acceleration is set to zero</p>
     * @param position the position vector (m)
     * @param velocity the velocity vector (m/s)
     */
    public PVCoordinates(final Vector3D position, final Vector3D velocity) {
        this.position     = position;
        this.velocity     = velocity;
        this.acceleration = Vector3D.ZERO;
    }

    /** Builds a PVCoordinates triplet.
     * @param position the position vector (m)
     * @param velocity the velocity vector (m/s)
     * @param acceleration the acceleration vector (m/s²)
     */
    public PVCoordinates(final Vector3D position, final Vector3D velocity, final Vector3D acceleration) {
        this.position     = position;
        this.velocity     = velocity;
        this.acceleration = acceleration;
    }

    /** Multiplicative constructor
     * <p>Build a PVCoordinates from another one and a scale factor.</p>
     * <p>The PVCoordinates built will be a * pv</p>
     * @param a scale factor
     * @param pv base (unscaled) PVCoordinates
     */
    public PVCoordinates(final double a, final PVCoordinates pv) {
        position     = new Vector3D(a, pv.position);
        velocity     = new Vector3D(a, pv.velocity);
        acceleration = new Vector3D(a, pv.acceleration);
    }

    /** Subtractive constructor
     * <p>Build a relative PVCoordinates from a start and an end position.</p>
     * <p>The PVCoordinates built will be end - start.</p>
     * @param start Starting PVCoordinates
     * @param end ending PVCoordinates
     */
    public PVCoordinates(final PVCoordinates start, final PVCoordinates end) {
        this.position     = end.position.subtract(start.position);
        this.velocity     = end.velocity.subtract(start.velocity);
        this.acceleration = end.acceleration.subtract(start.acceleration);
    }

    /** Linear constructor
     * <p>Build a PVCoordinates from two other ones and corresponding scale factors.</p>
     * <p>The PVCoordinates built will be a1 * u1 + a2 * u2</p>
     * @param a1 first scale factor
     * @param pv1 first base (unscaled) PVCoordinates
     * @param a2 second scale factor
     * @param pv2 second base (unscaled) PVCoordinates
     */
    public PVCoordinates(final double a1, final PVCoordinates pv1,
                         final double a2, final PVCoordinates pv2) {
        position     = new Vector3D(a1, pv1.position,     a2, pv2.position);
        velocity     = new Vector3D(a1, pv1.velocity,     a2, pv2.velocity);
        acceleration = new Vector3D(a1, pv1.acceleration, a2, pv2.acceleration);
    }

    /** Linear constructor
     * <p>Build a PVCoordinates from three other ones and corresponding scale factors.</p>
     * <p>The PVCoordinates built will be a1 * u1 + a2 * u2 + a3 * u3</p>
     * @param a1 first scale factor
     * @param pv1 first base (unscaled) PVCoordinates
     * @param a2 second scale factor
     * @param pv2 second base (unscaled) PVCoordinates
     * @param a3 third scale factor
     * @param pv3 third base (unscaled) PVCoordinates
     */
    public PVCoordinates(final double a1, final PVCoordinates pv1,
                         final double a2, final PVCoordinates pv2,
                         final double a3, final PVCoordinates pv3) {
        position     = new Vector3D(a1, pv1.position,     a2, pv2.position,     a3, pv3.position);
        velocity     = new Vector3D(a1, pv1.velocity,     a2, pv2.velocity,     a3, pv3.velocity);
        acceleration = new Vector3D(a1, pv1.acceleration, a2, pv2.acceleration, a3, pv3.acceleration);
    }

    /** Linear constructor
     * <p>Build a PVCoordinates from four other ones and corresponding scale factors.</p>
     * <p>The PVCoordinates built will be a1 * u1 + a2 * u2 + a3 * u3 + a4 * u4</p>
     * @param a1 first scale factor
     * @param pv1 first base (unscaled) PVCoordinates
     * @param a2 second scale factor
     * @param pv2 second base (unscaled) PVCoordinates
     * @param a3 third scale factor
     * @param pv3 third base (unscaled) PVCoordinates
     * @param a4 fourth scale factor
     * @param pv4 fourth base (unscaled) PVCoordinates
     */
    public PVCoordinates(final double a1, final PVCoordinates pv1,
                         final double a2, final PVCoordinates pv2,
                         final double a3, final PVCoordinates pv3,
                         final double a4, final PVCoordinates pv4) {
        position     = new Vector3D(a1, pv1.position,     a2, pv2.position,
                                    a3, pv3.position,     a4, pv4.position);
        velocity     = new Vector3D(a1, pv1.velocity,     a2, pv2.velocity,
                                    a3, pv3.velocity,     a4, pv4.velocity);
        acceleration = new Vector3D(a1, pv1.acceleration, a2, pv2.acceleration,
                                    a3, pv3.acceleration, a4, pv4.acceleration);
    }

    /** Estimate velocity between two positions.
     * <p>Estimation is based on a simple fixed velocity translation
     * during the time interval between the two positions.</p>
     * @param start start position
     * @param end end position
     * @param dt time elapsed between the dates of the two positions
     * @return velocity allowing to go from start to end positions
     */
    public static Vector3D estimateVelocity(final Vector3D start, final Vector3D end, final double dt) {
        final double scale = 1.0 / dt;
        return new Vector3D(scale, end, -scale, start);
    }

    /** Get a time-shifted state.
     * <p>
     * The state can be slightly shifted to close dates. This shift is based on
     * a simple quadratic model. It is <em>not</em> intended as a replacement for
     * proper orbit propagation (it is not even Keplerian!) but should be sufficient
     * for either small time shifts or coarse accuracy.
     * </p>
     * @param dt time shift in seconds
     * @return a new state, shifted with respect to the instance (which is immutable)
     */
    public PVCoordinates shiftedBy(final double dt) {
        return new PVCoordinates(new Vector3D(1, position, dt, velocity, 0.5 * dt * dt, acceleration),
                                 new Vector3D(1, velocity, dt, acceleration),
                                 acceleration);
    }

    /** Interpolate position-velocity.
     * <p>
     * The interpolated instance is created by polynomial Hermite interpolation
     * ensuring velocity remains the exact derivative of position.
     * </p>
     * <p>
     * Note that even if first time derivatives (velocities)
     * from sample can be ignored, the interpolated instance always includes
     * interpolated derivatives. This feature can be used explicitly to
     * compute these derivatives when it would be too complex to compute them
     * from an analytical formula: just compute a few sample points from the
     * explicit formula and set the derivatives to zero in these sample points,
     * then use interpolation to add derivatives consistent with the positions.
     * </p>
     * @param date interpolation date
     * @param useVelocities if true, use sample points velocities,
     * otherwise ignore them and use only positions
     * @param sample sample points on which interpolation should be done
     * @return a new position-velocity, interpolated at specified date
<<<<<<< HEAD
     * @deprecated as of 7.1, replaced with {@link #interpolate(AbsoluteDate, PVASampleFilter, Collection)}
=======
     * @deprecated since 7.0 replaced with {@link TimeStampedPVCoordinates#interpolate(AbsoluteDate, CartesianDerivativesFilter, Collection)}
>>>>>>> 8aa5a0f9
     */
    @Deprecated
    public static PVCoordinates interpolate(final AbsoluteDate date, final boolean useVelocities,
                                            final Collection<Pair<AbsoluteDate, PVCoordinates>> sample) {
<<<<<<< HEAD
        return interpolate(date,
                           useVelocities ? PVASampleFilter.SAMPLE_PV : PVASampleFilter.SAMPLE_P,
                           sample);
    }

    /** Interpolate position-velocity-acceleration.
     * <p>
     * The interpolated instance is created by polynomial Hermite interpolation
     * ensuring velocity remains the exact derivative of position.
     * </p>
     * <p>
     * Note that even if first time derivatives (velocities) or second time
     * derivatives (accelerations) from sample can be ignored, the interpolated
     * instance always includes interpolated derivatives. This feature can be used explicitly to
     * compute these derivatives when it would be too complex to compute them
     * from an analytical formula: just compute a few sample points from the
     * explicit formula and set the derivatives to zero in these sample points,
     * then use interpolation to add derivatives consistent with the positions.
     * </p>
     * @param date interpolation date
     * @param filter filter for derivatives to extract from sample
     * @param sample sample points on which interpolation should be done
     * @return a new position-velocity, interpolated at specified date
     */
    public static PVCoordinates interpolate(final AbsoluteDate date, final PVASampleFilter filter,
                                            final Collection<Pair<AbsoluteDate, PVCoordinates>> sample) {

        // set up an interpolator taking derivatives into account
        final HermiteInterpolator interpolator = new HermiteInterpolator();

        // add sample points
        switch (filter) {
        case SAMPLE_PVA :
            // populate sample with position, velocity and acceleration data
            for (final Pair<AbsoluteDate, PVCoordinates> datedPV : sample) {
                final Vector3D position     = datedPV.getValue().getPosition();
                final Vector3D velocity     = datedPV.getValue().getVelocity();
                final Vector3D acceleration = datedPV.getValue().getAcceleration();
                interpolator.addSamplePoint(datedPV.getKey().getDate().durationFrom(date),
                                            new double[] {
                                                position.getX(), position.getY(), position.getZ()
                                            }, new double[] {
                                                velocity.getX(), velocity.getY(), velocity.getZ()
                                            }, new double[] {
                                                acceleration.getX(), acceleration.getY(), acceleration.getZ()
                                            });
            }
            break;
        case SAMPLE_PV :
            // populate sample with position and velocity data
            for (final Pair<AbsoluteDate, PVCoordinates> datedPV : sample) {
                final Vector3D position = datedPV.getValue().getPosition();
                final Vector3D velocity = datedPV.getValue().getVelocity();
                interpolator.addSamplePoint(datedPV.getKey().getDate().durationFrom(date),
                                            new double[] {
                                                position.getX(), position.getY(), position.getZ()
                                            }, new double[] {
                                                velocity.getX(), velocity.getY(), velocity.getZ()
                                            });
            }
            break;
        case SAMPLE_P :
            // populate sample with position data, ignoring velocity
            for (final Pair<AbsoluteDate, PVCoordinates> datedPV : sample) {
                final Vector3D position = datedPV.getValue().getPosition();
                interpolator.addSamplePoint(datedPV.getKey().getDate().durationFrom(date),
                                            new double[] {
                                                position.getX(), position.getY(), position.getZ()
                                            });
            }
            break;
        default :
            // this should never happen
            throw OrekitException.createInternalError(null);
        }

        // interpolate
        final DerivativeStructure zero = new DerivativeStructure(1, 2, 0, 0.0);
        final DerivativeStructure[] p  = interpolator.value(zero);

        // build a new interpolated instance
        return new PVCoordinates(new Vector3D(p[0].getValue(),
                                              p[1].getValue(),
                                              p[2].getValue()),
                                 new Vector3D(p[0].getPartialDerivative(1),
                                              p[1].getPartialDerivative(1),
                                              p[2].getPartialDerivative(1)),
                                 new Vector3D(p[0].getPartialDerivative(2),
                                              p[1].getPartialDerivative(2),
                                              p[2].getPartialDerivative(2)));

=======
        final List<TimeStampedPVCoordinates> list = new ArrayList<TimeStampedPVCoordinates>(sample.size());
        for (final Pair<AbsoluteDate, PVCoordinates> pair : sample) {
            list.add(new TimeStampedPVCoordinates(pair.getFirst(),
                                                       pair.getSecond().getPosition(), pair.getSecond().getVelocity()));
        }
        return TimeStampedPVCoordinates.interpolate(date,
                                                    useVelocities ? CartesianDerivativesFilter.USE_PV : CartesianDerivativesFilter.USE_P,
                                                    list);
>>>>>>> 8aa5a0f9
    }

    /** Gets the position.
     * @return the position vector (m).
     */
    public Vector3D getPosition() {
        return position;
    }

    /** Gets the velocity.
     * @return the velocity vector (m/s).
     */
    public Vector3D getVelocity() {
        return velocity;
    }

    /** Gets the acceleration.
     * @return the acceleration vector (m/s²).
     */
    public Vector3D getAcceleration() {
        return acceleration;
    }

    /** Gets the momentum.
     * <p>This vector is the p &otimes; v where p is position, v is velocity
     * and &otimes; is cross product. To get the real physical angular momentum
     * you need to multiply this vector by the mass.</p>
     * <p>The returned vector is recomputed each time this method is called, it
     * is not cached.</p>
     * @return a new instance of the momentum vector (m<sup>2</sup>/s).
     */
    public Vector3D getMomentum() {
        return Vector3D.crossProduct(position, velocity);
    }

    /**
     * Get the angular velocity (spin) of this point as seen from the origin.
     * <p/>
     * The angular velocity vector is parallel to the {@link #getMomentum() angular
     * momentum} and is computed by &omega; = p &times; v / ||p||<sup>2</sup>
     *
     * @return the angular velocity vector
     * @see <a href="http://en.wikipedia.org/wiki/Angular_velocity">Angular Velocity on
     *      Wikipedia</a>
     */
    public Vector3D getAngularVelocity() {
        return this.getMomentum().scalarMultiply(1.0 / this.getPosition().getNormSq());
    }

    /** Get the opposite of the instance.
     * @return a new position-velocity which is opposite to the instance
     */
    public PVCoordinates negate() {
        return new PVCoordinates(position.negate(), velocity.negate(), acceleration.negate());
    }

    /** Return a string representation of this position/velocity pair.
     * @return string representation of this position/velocity pair
     */
    public String toString() {
        final String comma = ", ";
        return new StringBuffer().append('{').append("P(").
                append(position.getX()).append(comma).
                append(position.getY()).append(comma).
                append(position.getZ()).append("), V(").
                append(velocity.getX()).append(comma).
                append(velocity.getY()).append(comma).
                append(velocity.getZ()).append("), A(").
                append(acceleration.getX()).append(comma).
                append(acceleration.getY()).append(comma).
                append(acceleration.getZ()).append(")}").toString();
    }

    /** Replace the instance with a data transfer object for serialization.
     * @return data transfer object that will be serialized
     */
    private Object writeReplace() {
        return new DTO(this);
    }

    /** Internal class used only for serialization. */
    private static class DTO implements Serializable {

        /** Serializable UID. */
        private static final long serialVersionUID = 20140617L;

        /** Double values. */
        private double[] d;

        /** Simple constructor.
         * @param pv instance to serialize
         */
        private DTO(final PVCoordinates pv) {
            this.d = new double[] {
                pv.getPosition().getX(), pv.getPosition().getY(), pv.getPosition().getZ(),
                pv.getVelocity().getX(), pv.getVelocity().getY(), pv.getVelocity().getZ(),
            };
        }

        /** Replace the deserialized data transfer object with a {@link PVCoordinates}.
         * @return replacement {@link PVCoordinates}
         */
        private Object readResolve() {
            return new PVCoordinates(new Vector3D(d[0], d[1], d[2]), new Vector3D(d[3], d[4], d[5]));
        }

    }

}<|MERGE_RESOLUTION|>--- conflicted
+++ resolved
@@ -23,7 +23,6 @@
 
 import org.apache.commons.math3.geometry.euclidean.threed.Vector3D;
 import org.apache.commons.math3.util.Pair;
-import org.orekit.errors.OrekitException;
 import org.orekit.time.AbsoluteDate;
 import org.orekit.time.TimeShiftable;
 
@@ -218,117 +217,21 @@
      * otherwise ignore them and use only positions
      * @param sample sample points on which interpolation should be done
      * @return a new position-velocity, interpolated at specified date
-<<<<<<< HEAD
-     * @deprecated as of 7.1, replaced with {@link #interpolate(AbsoluteDate, PVASampleFilter, Collection)}
-=======
      * @deprecated since 7.0 replaced with {@link TimeStampedPVCoordinates#interpolate(AbsoluteDate, CartesianDerivativesFilter, Collection)}
->>>>>>> 8aa5a0f9
      */
     @Deprecated
     public static PVCoordinates interpolate(final AbsoluteDate date, final boolean useVelocities,
                                             final Collection<Pair<AbsoluteDate, PVCoordinates>> sample) {
-<<<<<<< HEAD
-        return interpolate(date,
-                           useVelocities ? PVASampleFilter.SAMPLE_PV : PVASampleFilter.SAMPLE_P,
-                           sample);
-    }
-
-    /** Interpolate position-velocity-acceleration.
-     * <p>
-     * The interpolated instance is created by polynomial Hermite interpolation
-     * ensuring velocity remains the exact derivative of position.
-     * </p>
-     * <p>
-     * Note that even if first time derivatives (velocities) or second time
-     * derivatives (accelerations) from sample can be ignored, the interpolated
-     * instance always includes interpolated derivatives. This feature can be used explicitly to
-     * compute these derivatives when it would be too complex to compute them
-     * from an analytical formula: just compute a few sample points from the
-     * explicit formula and set the derivatives to zero in these sample points,
-     * then use interpolation to add derivatives consistent with the positions.
-     * </p>
-     * @param date interpolation date
-     * @param filter filter for derivatives to extract from sample
-     * @param sample sample points on which interpolation should be done
-     * @return a new position-velocity, interpolated at specified date
-     */
-    public static PVCoordinates interpolate(final AbsoluteDate date, final PVASampleFilter filter,
-                                            final Collection<Pair<AbsoluteDate, PVCoordinates>> sample) {
-
-        // set up an interpolator taking derivatives into account
-        final HermiteInterpolator interpolator = new HermiteInterpolator();
-
-        // add sample points
-        switch (filter) {
-        case SAMPLE_PVA :
-            // populate sample with position, velocity and acceleration data
-            for (final Pair<AbsoluteDate, PVCoordinates> datedPV : sample) {
-                final Vector3D position     = datedPV.getValue().getPosition();
-                final Vector3D velocity     = datedPV.getValue().getVelocity();
-                final Vector3D acceleration = datedPV.getValue().getAcceleration();
-                interpolator.addSamplePoint(datedPV.getKey().getDate().durationFrom(date),
-                                            new double[] {
-                                                position.getX(), position.getY(), position.getZ()
-                                            }, new double[] {
-                                                velocity.getX(), velocity.getY(), velocity.getZ()
-                                            }, new double[] {
-                                                acceleration.getX(), acceleration.getY(), acceleration.getZ()
-                                            });
-            }
-            break;
-        case SAMPLE_PV :
-            // populate sample with position and velocity data
-            for (final Pair<AbsoluteDate, PVCoordinates> datedPV : sample) {
-                final Vector3D position = datedPV.getValue().getPosition();
-                final Vector3D velocity = datedPV.getValue().getVelocity();
-                interpolator.addSamplePoint(datedPV.getKey().getDate().durationFrom(date),
-                                            new double[] {
-                                                position.getX(), position.getY(), position.getZ()
-                                            }, new double[] {
-                                                velocity.getX(), velocity.getY(), velocity.getZ()
-                                            });
-            }
-            break;
-        case SAMPLE_P :
-            // populate sample with position data, ignoring velocity
-            for (final Pair<AbsoluteDate, PVCoordinates> datedPV : sample) {
-                final Vector3D position = datedPV.getValue().getPosition();
-                interpolator.addSamplePoint(datedPV.getKey().getDate().durationFrom(date),
-                                            new double[] {
-                                                position.getX(), position.getY(), position.getZ()
-                                            });
-            }
-            break;
-        default :
-            // this should never happen
-            throw OrekitException.createInternalError(null);
-        }
-
-        // interpolate
-        final DerivativeStructure zero = new DerivativeStructure(1, 2, 0, 0.0);
-        final DerivativeStructure[] p  = interpolator.value(zero);
-
-        // build a new interpolated instance
-        return new PVCoordinates(new Vector3D(p[0].getValue(),
-                                              p[1].getValue(),
-                                              p[2].getValue()),
-                                 new Vector3D(p[0].getPartialDerivative(1),
-                                              p[1].getPartialDerivative(1),
-                                              p[2].getPartialDerivative(1)),
-                                 new Vector3D(p[0].getPartialDerivative(2),
-                                              p[1].getPartialDerivative(2),
-                                              p[2].getPartialDerivative(2)));
-
-=======
         final List<TimeStampedPVCoordinates> list = new ArrayList<TimeStampedPVCoordinates>(sample.size());
         for (final Pair<AbsoluteDate, PVCoordinates> pair : sample) {
             list.add(new TimeStampedPVCoordinates(pair.getFirst(),
-                                                       pair.getSecond().getPosition(), pair.getSecond().getVelocity()));
+                                                  pair.getSecond().getPosition(),
+                                                  pair.getSecond().getVelocity(),
+                                                  pair.getSecond().getAcceleration()));
         }
         return TimeStampedPVCoordinates.interpolate(date,
                                                     useVelocities ? CartesianDerivativesFilter.USE_PV : CartesianDerivativesFilter.USE_P,
                                                     list);
->>>>>>> 8aa5a0f9
     }
 
     /** Gets the position.
@@ -413,7 +316,7 @@
     private static class DTO implements Serializable {
 
         /** Serializable UID. */
-        private static final long serialVersionUID = 20140617L;
+        private static final long serialVersionUID = 20140723L;
 
         /** Double values. */
         private double[] d;
@@ -423,8 +326,9 @@
          */
         private DTO(final PVCoordinates pv) {
             this.d = new double[] {
-                pv.getPosition().getX(), pv.getPosition().getY(), pv.getPosition().getZ(),
-                pv.getVelocity().getX(), pv.getVelocity().getY(), pv.getVelocity().getZ(),
+                pv.getPosition().getX(),     pv.getPosition().getY(),     pv.getPosition().getZ(),
+                pv.getVelocity().getX(),     pv.getVelocity().getY(),     pv.getVelocity().getZ(),
+                pv.getAcceleration().getX(), pv.getAcceleration().getY(), pv.getAcceleration().getZ(),
             };
         }
 
@@ -432,7 +336,9 @@
          * @return replacement {@link PVCoordinates}
          */
         private Object readResolve() {
-            return new PVCoordinates(new Vector3D(d[0], d[1], d[2]), new Vector3D(d[3], d[4], d[5]));
+            return new PVCoordinates(new Vector3D(d[0], d[1], d[2]),
+                                     new Vector3D(d[3], d[4], d[5]),
+                                     new Vector3D(d[6], d[7], d[8]));
         }
 
     }
