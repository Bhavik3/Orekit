--- conflicted
+++ resolved
@@ -36,13 +36,10 @@
         Fixed missing partial derivatives data in ephemerides produced by a numerical
         propagator despite it was set up to computed them (fixes bug #16)
       </action>
-<<<<<<< HEAD
-=======
       <action dev="luc" type="fix" >
         Added a new much simpler way to log events occurrences all at once (or
         only a subset of the events if desired)
       </action>
->>>>>>> d08c454a
       <action dev="pascal" type="add" >
         Added alternative default name for ICGEM files
       </action>
