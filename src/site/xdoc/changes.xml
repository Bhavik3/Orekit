--- conflicted
+++ resolved
@@ -23,7 +23,6 @@
     <release version="5.1" date="TBD"
              description="TBD.">
       <action dev="luc" type="add" >
-<<<<<<< HEAD
         Added propagation of Jacobians matrices in circular, Keplerian and equinoctial
         parameters, using either true, eccentric or mean position angles. Formerly,
         propagation of Jacobians matrices was possible only in Cartesian parameters
@@ -36,10 +35,10 @@
       <action dev="luc" type="fix" >
         Fixed missing partial derivatives data in ephemerides produced by a numerical
         propagator despite it was set up to computed them (fixes bug #16)
-=======
+      </action>
+      <action dev="luc" type="fix" >
         Added a new much simpler way to log events occurrences all at once (or
         only a subset of the events if desired)
->>>>>>> ef770553
       </action>
       <action dev="pascal" type="add" >
         Added alternative default name for ICGEM files
