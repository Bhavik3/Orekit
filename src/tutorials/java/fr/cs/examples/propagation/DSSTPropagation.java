--- conflicted
+++ resolved
@@ -14,10 +14,6 @@
 import java.io.BufferedWriter;
 import java.io.FileWriter;
 import java.io.IOException;
-<<<<<<< HEAD
-=======
-import java.text.ParseException;
->>>>>>> 7aced713
 import java.util.Formatter;
 import java.util.Locale;
 
@@ -115,24 +111,28 @@
          * to use an other orbit, please comment the code below, and uncomment next example :
          */
         // !!! COMMENT THIS UNTIL ...
-//        SpacecraftState orbitOsc = new SpacecraftState(OrbitFactory.getHeliosynchronousOrbit(ae, 800000, 1e-3, 0d, Math.PI / 2d, Math.PI, mu, FramesFactory.getGCRF(), date));
-//        // Set the numrical propagator to compute the mean orbit from the osculating one :
-//        setNumProp(orbitOsc);
-//        // Add a default gravitational model
-//        propaNUM.addForceModel(new CunninghamAttractionModel(FramesFactory.getITRF2005(), ae, mu, provider.getC(2, 0, false), provider.getS(2, 0, false)));
-//        // Create the mean orbit from the osculating :
-//        SpacecraftState[] orbits = OrbitFactory.getMeanOrbitFromOsculating(propaNUM, 1 * 86400, 14, 10);
-//        SpacecraftState mean = orbits[0];
-//        SpacecraftState osc = orbits[1];
-//
-//        // As the DSST propagator doesn't take short periodic variation in account actually, we need
-//        // to use the 'mean' orbit for DSSTPropagator and the 'osc' orbit for the numerical
-//        // propagator :
-//        setDSSTProp(mean);
-//        // Reset the numerical propagator with new orbit (remove every force model)
-//        setNumProp(osc);
+        // SpacecraftState orbitOsc = new SpacecraftState(OrbitFactory.getHeliosynchronousOrbit(ae,
+        // 800000, 1e-3, 0d, Math.PI / 2d, Math.PI, mu, FramesFactory.getGCRF(), date));
+        // // Set the numrical propagator to compute the mean orbit from the osculating one :
+        // setNumProp(orbitOsc);
+        // // Add a default gravitational model
+        // propaNUM.addForceModel(new CunninghamAttractionModel(FramesFactory.getITRF2005(), ae, mu,
+        // provider.getC(2, 0, false), provider.getS(2, 0, false)));
+        // // Create the mean orbit from the osculating :
+        // SpacecraftState[] orbits = OrbitFactory.getMeanOrbitFromOsculating(propaNUM, 1 * 86400,
+        // 14, 10);
+        // SpacecraftState mean = orbits[0];
+        // SpacecraftState osc = orbits[1];
+        //
+        // // As the DSST propagator doesn't take short periodic variation in account actually, we
+        // need
+        // // to use the 'mean' orbit for DSSTPropagator and the 'osc' orbit for the numerical
+        // // propagator :
+        // setDSSTProp(mean);
+        // // Reset the numerical propagator with new orbit (remove every force model)
+        // setNumProp(osc);
         // ... HERE //
-        
+
         // UNCOMMENT THIS UNTIL ...
         SpacecraftState orbitOsc = new SpacecraftState(OrbitFactory.getGeostationnaryOrbit(mu, FramesFactory.getGCRF(), date));
         setDSSTProp(orbitOsc);
